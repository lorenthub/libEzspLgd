--- conflicted
+++ resolved
@@ -9,15 +9,10 @@
 #include "../ezsp-dongle.h"
 #include "../zbmessage/zigbee-message.h"
 
-<<<<<<< HEAD
-/**** Start of the official API; no includes below this point! ***************/
-#include <pp/official_api_start.h>
-=======
 #ifdef USE_RARITAN
 /**** Start of the official API; no includes below this point! ***************/
 #include <pp/official_api_start.h>
 #endif // USE_RARITAN
->>>>>>> 55ca9336
 
 class CZigbeeNetworking : public CEzspDongleObserver
 {
@@ -45,10 +40,6 @@
     std::function<void (EmberNodeType i_type, EmberEUI64 i_eui64, EmberNodeId i_id)> discoverCallbackFct;
 };
 
-<<<<<<< HEAD
-#include <pp/official_api_end.h>
-=======
 #ifdef USE_RARITAN
 #include <pp/official_api_end.h>
-#endif // USE_RARITAN
->>>>>>> 55ca9336
+#endif // USE_RARITAN