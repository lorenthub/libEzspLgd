--- conflicted
+++ resolved
@@ -30,39 +30,23 @@
     {
         case EZSP_PERMIT_JOINING:
         {
-<<<<<<< HEAD
-            // std::cout << "EZSP_PERMIT_JOINING return status : " << CEzspEnum::EEmberStatusToString(static_cast<EEmberStatus>(i_msg_receive.at(0))) << std::endl;
-=======
             clogD << "EZSP_PERMIT_JOINING return status : " << CEzspEnum::EEmberStatusToString(static_cast<EEmberStatus>(i_msg_receive.at(0))) << std::endl;
->>>>>>> 68b4239e
         }
         break;
 
         case EZSP_SEND_BROADCAST:
         {
-<<<<<<< HEAD
-            // std::cout << "EZSP_SEND_BROADCAST return status : " << CEzspEnum::EEmberStatusToString(static_cast<EEmberStatus>(i_msg_receive.at(0))) << std::endl;
-=======
             clogD << "EZSP_SEND_BROADCAST return status : " << CEzspEnum::EEmberStatusToString(static_cast<EEmberStatus>(i_msg_receive.at(0))) << std::endl;
->>>>>>> 68b4239e
         }
         break;
         case EZSP_GET_CHILD_DATA:
         {
-<<<<<<< HEAD
-            // std::cout << "EZSP_GET_CHILD_DATA return  at index : " << unsigned(child_idx) << ", status : " << CEzspEnum::EEmberStatusToString(static_cast<EEmberStatus>(i_msg_receive.at(0))) << std::endl;
-=======
             clogD << "EZSP_GET_CHILD_DATA return  at index : " << unsigned(child_idx) << ", status : " << CEzspEnum::EEmberStatusToString(static_cast<EEmberStatus>(i_msg_receive.at(0))) << std::endl;
->>>>>>> 68b4239e
             if( EMBER_SUCCESS == i_msg_receive.at(0) )
             {
                 i_msg_receive.erase(i_msg_receive.begin());
                 CEmberChildDataStruct l_rsp(i_msg_receive);
-<<<<<<< HEAD
-                // std::cout << l_rsp.String() << std::endl;
-=======
                 clogD << l_rsp.String() << std::endl;
->>>>>>> 68b4239e
 
                 // appeler la fonction de nouveau produit
                 if( nullptr != discoverCallbackFct )
@@ -80,12 +64,7 @@
         break;
         case EZSP_SET_INITIAL_SECURITY_STATE:
         {
-<<<<<<< HEAD
-            // std::string status_str = CEzspEnum::EEmberStatusToString(static_cast<EEmberStatus>(i_msg_receive.at(0)));
-            // std::cout << "EZSP_SET_INITIAL_SECURITY_STATE status : " << status_str << std::endl;
-=======
             clogD << "EZSP_SET_INITIAL_SECURITY_STATE status : " << CEzspEnum::EEmberStatusToString(static_cast<EEmberStatus>(i_msg_receive.at(0))) << std::endl;
->>>>>>> 68b4239e
             if( EMBER_SUCCESS == i_msg_receive.at(0) )
             {
                 CEmberNetworkParameters payload;
@@ -101,47 +80,28 @@
         break;
         case EZSP_SET_CONFIGURATION_VALUE:
         {
-<<<<<<< HEAD
-            // if( 0 != i_msg_receive.at(0) ) {
-                // std::cout << "EZSP_SET_CONFIGURATION_VALUE RSP : " << unsigned(i_msg_receive.at(0)) << std::endl;
-            // }
-=======
             if( 0 != i_msg_receive.at(0) ) {
                 clogD << "EZSP_SET_CONFIGURATION_VALUE RSP : " << unsigned(i_msg_receive.at(0)) << std::endl;
             }
->>>>>>> 68b4239e
         }
         break;
         case EZSP_ADD_ENDPOINT:
         {
             // configuration finished, initialize zigbee pro stack
-<<<<<<< HEAD
-            // std::cout << "Call EZSP_NETWORK_INIT" << std::endl;
-=======
             clogD << "Call EZSP_NETWORK_INIT" << std::endl;
->>>>>>> 68b4239e
             dongle.sendCommand(EZSP_NETWORK_INIT);
         }
         break;
         case EZSP_NETWORK_INIT:
         {
             // configuration finished, initialize zigbee pro stack
-<<<<<<< HEAD
-            // std::cout << "Call EZSP_NETWORK_STATE" << std::endl;
-=======
             clogD << "Call EZSP_NETWORK_STATE" << std::endl;
->>>>>>> 68b4239e
             dongle.sendCommand(EZSP_NETWORK_STATE);
         }
         break;
         case EZSP_FORM_NETWORK:
         {
-<<<<<<< HEAD
-            // std::string status_str = CEzspEnum::EEmberStatusToString(static_cast<EEmberStatus>(i_msg_receive.at(0)));
-            // std::cout << "EZSP_FORM_NETWORK status : " << status_str << std::endl;
-=======
             clogD << "EZSP_FORM_NETWORK status : " << CEzspEnum::EEmberStatusToString(static_cast<EEmberStatus>(i_msg_receive.at(0))) << std::endl;
->>>>>>> 68b4239e
         }
         break;
 
