--- conflicted
+++ resolved
@@ -30,6 +30,11 @@
    * @param other The object to copy from
    */
   CZigBeeMsg(const CZigBeeMsg& i_msg);
+
+  /**
+   * @brief Destructor
+   */
+  ~CZigBeeMsg();
 
   /**
    * @brief Assignment operator
@@ -97,11 +102,7 @@
   CZCLHeader GetZCLHeader(void) const { return zcl_header; }
 
   // payload
-<<<<<<< HEAD
-  std::vector<uint8_t> *GetPayload(void){ return &payload; }
-=======
   std::vector<uint8_t> GetPayload(void) const { return payload; }
->>>>>>> 68b4239e
 
   // concatenate
   /**
