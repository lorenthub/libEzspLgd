/**
 * Command / payload definition for Zigbee Device object (endpoint 0)
 */
#pragma once

#include <string>

<<<<<<< HEAD
/**** Start of the official API; no includes below this point! ***************/
#include <pp/official_api_start.h>
=======
#ifdef USE_RARITAN
/**** Start of the official API; no includes below this point! ***************/
#include <pp/official_api_start.h>
#endif // USE_RARITAN
>>>>>>> 55ca9336

#define ZDP_HIGHT_BYTE_REQUEST  0x00
#define ZDP_HIGHT_BYTE_RESPONSE 0x80

//ZDP LOW BYTE
typedef enum
{
    ZDP_NWK_ADDR =          0x00,
    ZDP_IEEE_ADDR =         0x01,
    ZDP_NODE_DESC =         0x02,
    ZDP_POWER_DESC =        0x03,
    ZDP_SIMPLE_DESC =       0x04,
    ZDP_ACTIVE_EP =         0x05,
    ZDP_MATCH_DESC =        0x06,
    ZDP_COMPLEX_DESC =      0x10,
    ZDP_USER_DESC =         0x11,
    ZDP_DISCOVERY_CACHE =   0x12,
    ZDP_DEVICE_ANNOUNCE =   0x13,
    ZDP_BIND            =   0x21,

    ZDP_MGMT_LQI =          0x31,
    ZDP_MGMT_RTG =  	    0x32,
    ZDP_MGMT_BIND =         0x33
}EZdpLowByte;

class CZdpEnum{
  public:
    static std::string ToString( EZdpLowByte in );
};

<<<<<<< HEAD
#include <pp/official_api_end.h>
=======
#ifdef USE_RARITAN
#include <pp/official_api_end.h>
#endif // USE_RARITAN
>>>>>>> 55ca9336
<|MERGE_RESOLUTION|>--- conflicted
+++ resolved
@@ -5,15 +5,10 @@
 
 #include <string>
 
-<<<<<<< HEAD
-/**** Start of the official API; no includes below this point! ***************/
-#include <pp/official_api_start.h>
-=======
 #ifdef USE_RARITAN
 /**** Start of the official API; no includes below this point! ***************/
 #include <pp/official_api_start.h>
 #endif // USE_RARITAN
->>>>>>> 55ca9336
 
 #define ZDP_HIGHT_BYTE_REQUEST  0x00
 #define ZDP_HIGHT_BYTE_RESPONSE 0x80
@@ -44,10 +39,6 @@
     static std::string ToString( EZdpLowByte in );
 };
 
-<<<<<<< HEAD
-#include <pp/official_api_end.h>
-=======
 #ifdef USE_RARITAN
 #include <pp/official_api_end.h>
-#endif // USE_RARITAN
->>>>>>> 55ca9336
+#endif // USE_RARITAN