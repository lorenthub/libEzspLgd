--- conflicted
+++ resolved
@@ -7,15 +7,10 @@
 #include "ezsp-enum.h"
 #include "struct/ember-network-parameters.h"
 
-<<<<<<< HEAD
-/**** Start of the official API; no includes below this point! ***************/
-#include <pp/official_api_start.h>
-=======
 #ifdef USE_RARITAN
 /**** Start of the official API; no includes below this point! ***************/
 #include <pp/official_api_start.h>
 #endif // USE_RARITAN
->>>>>>> 55ca9336
 
 class CGetNetworkParamtersResponse
 {
@@ -48,10 +43,6 @@
         CEmberNetworkParameters parameters;
 };
 
-<<<<<<< HEAD
-#include <pp/official_api_end.h>
-=======
 #ifdef USE_RARITAN
 #include <pp/official_api_end.h>
-#endif // USE_RARITAN
->>>>>>> 55ca9336
+#endif // USE_RARITAN