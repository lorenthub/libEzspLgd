/**
 * 
 */

#pragma once

#include <cstdint>
#include <vector>
#include <string>

<<<<<<< HEAD
/**** Start of the official API; no includes below this point! ***************/
#include <pp/official_api_start.h>
=======
#ifdef USE_RARITAN
/**** Start of the official API; no includes below this point! ***************/
#include <pp/official_api_start.h>
#endif // USE_RARITAN
>>>>>>> 55ca9336

typedef enum
{
  E_IN_MSG_TYPE_UNICAST,
  E_IN_MSG_TYPE_UNICAST_REPLY,
  E_IN_MSG_TYPE_MULTICAST,
  E_IN_MSG_TYPE_MULTICAST_LOOPBACK,
  E_IN_MSG_TYPE_BROADCAST,
  E_IN_MSG_TYPE_BROADCAST_LOOPBACK
}EInMsgType;

typedef struct
{
  EInMsgType  msg_type;
  uint16_t     sender_id;
  uint8_t      last_lqi;
  int8_t       last_rssi;
}TInMsgInfo;

typedef struct
{
  std::vector<uint8_t> ext_pan_id;
  uint16_t pan_id;
  uint8_t channel;
  bool open;
  uint8_t stack_profile;
}TNwkInfo;

typedef enum
{
  // Configuration Frames
  EZSP_VERSION                                  = 0x00U,
  EZSP_GET_CONFIGURATION_VALUE                  = 0x52U,
  EZSP_SET_CONFIGURATION_VALUE                  = 0x53U,
  EZSP_ADD_ENDPOINT                             = 0x02U,
  EZSP_SET_POLICY                               = 0x55U,
  EZSP_GET_POLICY                               = 0x56U,
  EZSP_GET_VALUE                                = 0xAAU,
  EZSP_SET_VALUE                                = 0xABU,

  // Utilities Frames
  EZSP_NOP                                      = 0x05U,
  EZSP_ECHO                                     = 0x81U,
  EZSP_INVALID_COMMAND                          = 0x58U,
  EZSP_CALLBACK                                 = 0x06U,
  EZSP_NO_CALLBACKS                             = 0x07U,
  EZSP_SET_TOKEN                                = 0x09U,
  EZSP_GET_TOKEN                                = 0x0AU,
  EZSP_GET_MFG_TOKEN                            = 0x0BU,
  EZSP_SET_RAM                                  = 0x46U,
  EZSP_GET_RAM                                  = 0x47U,
  EZSP_GET_RANDOM_NUMBER                        = 0x49U,
  EZSP_GET_MILLISECOND_TIME                     = 0x0DU,
  EZSP_SET_TIMER                                = 0x0EU,
  EZSP_GET_TIMER                                = 0x4EU,
  EZSP_TIMER_HANDLER                            = 0x0FU,
  EZSP_SERIAL_WRITE                             = 0x10U,
  EZSP_SERIAL_READ                              = 0x11U,
  EZSP_DEBUG_WRITE                              = 0x12U,
  EZSP_DEBUG_HANDLER                            = 0x13U,
  EZSP_READ_AND_CLEAR_COUNTERS                  = 0x65U,
  EZSP_DELAY_TEST                               = 0x9DU,

  // Networking Frames
  EZSP_SET_MANUFACTURER_CODE                    = 0x15U,
  EZSP_SET_POWER_DESCRIPTOR                     = 0x16U,
  EZSP_NETWORK_INIT                             = 0x17U,
  EZSP_NETWORK_STATE                            = 0x18U,
  EZSP_STACK_STATUS_HANDLER                     = 0x19U,
  EZSP_START_SCAN                               = 0x1AU,
  EZSP_ENERGY_SCAN_RESULT_HANDLER               = 0x48U,
  EZSP_NETWORK_FOUND_HANDLER                    = 0x1BU,
  EZSP_SCAN_COMPLETE_HANDLER                    = 0x1CU,
  EZSP_STOP_SCAN                                = 0x1DU,
  EZSP_FORM_NETWORK                             = 0x1EU,
  EZSP_JOIN_NETWORK                             = 0x1FU,
  //  EZSP_SCAN_AND_FORM_NETWORK                    = 0x4FU, // WARNING removed in stack 4.6.0
  //  EZSP_SCAN_AND_JOIN_NETWORK                    = 0x50U, // WARNING removed in stack 4.6.0
  //  EZSP_SCAN_ERROR_HANDLER                       = 0x51U, // WARNING removed in stack 4.6.0
  //  EZSP_SCAN_FOR_JOINABLE_NETWORK                = 0xA8U, // WARNING since stack 4.6.0 command 0xA8 is removeDevice
  //  EZSP_UNUSED_PAN_ID_FOUND_HANDLER              = 0xA9U, // WARNING since stack 4.6.0 command 0xA9 is unicastNwkKeyUpdate
  EZSP_LEAVE_NETWORK                            = 0x20U,
  EZSP_FIND_AND_REJOIN_NETWORK                  = 0x21U,
  EZSP_PERMIT_JOINING                           = 0x22U,
  EZSP_CHILD_JOIN_HANDLER                       = 0x23U,
  EZSP_ENERGY_SCAN_REQUEST                      = 0x9CU,
  EZSP_GET_EUI64                                = 0x26U,
  EZSP_GET_NODE_ID                              = 0x27U,
  EZSP_GET_NETWORK_PARAMETERS                   = 0x28U,
  EZSP_GET_PARENT_CHILD_PARAMETERS              = 0x29U,
  EZSP_GET_CHILD_DATA                           = 0x4AU,
  EZSP_GET_NEIGHBOR                             = 0x79U,
  EZSP_NEIGHBOR_COUNT                           = 0x7AU,
  EZSP_GET_ROUTE_TABLE_ENTRY                    = 0x7BU,
  EZSP_SET_RADIO_POWER                          = 0x99U,
  EZSP_SET_RADIO_CHANNEL                        = 0x9AU,

  // Binding Frames
  EZSP_CLEAR_BINDING_TABLE                      = 0x2AU,
  EZSP_SET_BINDING                              = 0x2BU,
  EZSP_GET_BINDING                              = 0x2CU,
  EZSP_DELETE_BINDING                           = 0x2DU,
  EZSP_BINDING_IS_ACTIVE                        = 0x2EU,
  EZSP_GET_BINDING_REMOTE_NODE_ID               = 0x2FU,
  EZSP_SET_BINDING_REMOTE_NODE_ID               = 0x30U,
  EZSP_REMOTE_SET_BINDING_HANDLER               = 0x31U,
  EZSP_REMOTE_DELETE_BINDING_HANDLER            = 0x32U,

  // Messaging Frames
  EZSP_MAXIMUM_PAYLOAD_LENGTH                   = 0x33U,
  EZSP_SEND_UNICAST                             = 0x34U,
  EZSP_SEND_BROADCAST                           = 0x36U,
  EZSP_SEND_MULTICAST                           = 0x38U,
  EZSP_SEND_REPLY                               = 0x39U,
  EZSP_MESSAGE_SENT_HANDLER                     = 0x3FU,
  EZSP_SEND_MANY_TO_ONE_ROUTE_REQUEST           = 0x41U,
  EZSP_POLL_FOR_DATA                            = 0x42U,
  EZSP_POLL_COMPLETE_HANDLER                    = 0x43U,
  EZSP_POLL_HANDLER                             = 0x44U,
  EZSP_INCOMING_SENDER_EUI64_HANDLER            = 0x62U,
  EZSP_INCOMING_MESSAGE_HANDLER                 = 0x45U,
  EZSP_INCOMING_ROUTE_RECORD_HANDLER            = 0x59U,
  EZSP_SET_SOURCE_ROUTE                         = 0x5AU,
  EZSP_INCOMING_MANY_TO_ONE_ROUTE_REQUEST_HANDLER = 0x7DU,
  EZSP_INCOMING_ROUTE_ERROR_HANDLER             = 0x80U,
  EZSP_ADDRESS_TABLE_ENTRY_IS_ACTIVE            = 0x5BU,
  EZSP_SET_ADDRESS_TABLE_REMOTE_EUI64           = 0x5CU,
  EZSP_SET_ADDRESS_TABLE_REMOTE_NODE_ID         = 0x5DU,
  EZSP_GET_ADDRESS_TABLE_REMOTE_EUI64           = 0x5EU,
  EZSP_GET_ADDRESS_TABLE_REMOTE_NODE_ID         = 0x5FU,
  EZSP_SET_EXTENDED_TIMEOUT                     = 0x7EU,
  EZSP_GET_EXTENDED_TIMEOUT                     = 0x7FU,
  EZSP_REPLACE_ADDRESS_TABLE_ENTRY              = 0x82U,
  EZSP_LOOKUP_NODE_ID_BY_EUI64                  = 0x60U,
  EZSP_LOOKUP_EUI64_BY_NODE_ID                  = 0x61U,
  EZSP_GET_MULTICAST_TABLE_ENTRY                = 0x63U,
  EZSP_SET_MULTICAST_TABLE_ENTRY                = 0x64U,
  EZSP_ID_CONFLICT_HANDLER                      = 0x7CU,
  EZSP_SEND_RAW_MESSAGE                         = 0x96U,
  EZSP_MAC_PASSTHROUGH_MESSAGE_HANDLER          = 0x97U,
  EZSP_MAC_FILTER_MATCH_MESSAGE_HANDLER         = 0x46U,
  EZSP_RAW_TRANSMIT_COMPLETE_HANDLER            = 0x98U,

  // Security Frames
  EZSP_SET_INITIAL_SECURITY_STATE               = 0x68U,
  EZSP_GET_CURRENT_SECURITY_STATE               = 0x69U,
  EZSP_GET_KEY                                  = 0x6aU,
  EZSP_SWITCH_NETWORK_KEY_HANDLER               = 0x6eU,
  EZSP_GET_KEY_TABLE_ENTRY                      = 0x71U,
  EZSP_SET_KEY_TABLE_ENTRY                      = 0x72U,
  EZSP_FIND_KEY_TABLE_ENTRY                     = 0x75U,
  EZSP_ADD_OR_UPDATE_KEY_TABLE_ENTRY            = 0x66U,
  EZSP_ERASE_KEY_TABLE_ENTRY                    = 0x76U,
  EZSP_REQUEST_LINK_KEY                         = 0x14U,
  EZSP_ZIGBEE_KEY_ESTABLISHMENT_HANDLER         = 0x9BU,

  // Trust Center Frames
  EZSP_TRUST_CENTER_JOIN_HANDLER                = 0x24U,
  EZSP_BROADCAST_NEXT_NETWORK_KEY               = 0x73U,
  EZSP_BROADCAST_NETWORK_KEY_SWITCH             = 0x74U,
  EZSP_BECOME_TRUST_CENTER                      = 0x77U,

  // Certificate Based Key Exchange (CBKE)
  EZSP_GENERATE_CBKE_KEYS                       = 0xA4U,
  EZSP_GENERATE_CBKE_KEYS_HANDLER               = 0x9EU,
  EZSP_CALCULATE_SMACS                          = 0x9FU,
  EZSP_CALCULATE_SMACS_HANDLER                  = 0xA0U,
  EZSP_CLEAR_TEMPORARY_DATA_MAYBE_STORE_LINK_KEY = 0xA1U,
  EZSP_GET_CERTIFICATE                          = 0xA5U,
  EZSP_DSA_SIGN                                 = 0xA6U,
  EZSP_DSA_SIGN_HANDLER                         = 0xA7U,
  EZSP_DSA_VERIFY                               = 0xA3U,
  EZSP_DSA_VERIFY_HANDLER                       = 0x78U,
  EZSP_SET_PREINSTALLED_CBKE_DATA               = 0xA2U,

  // Mfglib
  EZSP_MFGLIB_START                             = 0x83U,
  EZSP_MFGLIB_END                               = 0x84U,
  EZSP_MFGLIB_START_TONE                        = 0x85U,
  EZSP_MFGLIB_STOP_TONE                         = 0x86U,
  EZSP_MFGLIB_START_STREAM                      = 0x87U,
  EZSP_MFGLIB_STOP_STREAM                       = 0x88U,
  EZSP_MFGLIB_SEND_PACKET                       = 0x89U,
  EZSP_MFGLIB_SET_CHANNEL                       = 0x8AU,
  EZSP_MFGLIB_GET_CHANNEL                       = 0x8BU,
  EZSP_MFGLIB_SET_POWER                         = 0x8CU,
  EZSP_MFGLIB_GET_POWER                         = 0x8DU,
  EZSP_MFGLIB_RX_HANDLER                        = 0x8EU,

  // Bootloader
  EZSP_LAUNCH_STANDALONE_BOOTLOADER             = 0x8fU,
  EZSP_SEND_BOOTLOAD_MESSAGE                    = 0x90U,
  EZSP_GET_STANDALONE_BOOTLOADER_VERSION_PLAT_MICRO_PHY = 0x91U,
  EZSP_INCOMING_BOOTLOAD_MESSAGE_HANDLER        = 0x92U,
  EZSP_BOOTLOAD_TRANSMIT_COMPLETE_HANDLER       = 0x93U,
  EZSP_AES_ENCRYPT                              = 0x94U,
  EZSP_OVERRIDE_CURRENT_CHANNEL                 = 0x95U,

  // patch pour la version 1.8, retire les retry lors de l'envoi du broadcast
  EZSP_SEND_BROADCAST_PATCH                     = 0x40U
}EEzspCmd;

typedef enum
{
  EMBER_SUCCESS = 0x00U,
  EMBER_ERR_FATAL = 0x01U,
  EMBER_NO_BUFFERS = 0x18U,

  // the poll is success but there is no pending data exists for device doing
  // a data poll.
  EMBER_MAC_NO_DATA = 0x31U,

  // emberStartScan was called with an invalid channel mask.
  EMBER_MAC_INVALID_CHANNEL_MASK  = 0x35U,

  // The MAC can't complete this task because it is scanning
  EMBER_MAC_SCANNING = 0x3DU,

  // Poll_complete_handler status, when the parent of a zed doesn't answer
  EMBER_MAC_NO_ACK_RECEIVED = 0x40U,

  // he APS layer attempted to send or deliver a message, but it failed
  EMBER_DELIVERY_FAILED = 0x66U,

  // The API call is not allowed given the current state of the stack
  EMBER_INVALID_CALL = 0x70U,

  // The maximum number of in-flight messages (i.e.
  // EMBER_APS_UNICAST_MESSAGE_COUNT) has been reached.
  EMBER_MAX_MESSAGE_LIMIT_REACHED = 0x72U,

  EMBER_ADDRESS_TABLE_ENTRY_IS_ACTIVE = 0x76U,

  // The stack software has completed initialization and is ready
  // to send and receive packets over the air
  EMBER_NETWORK_UP = 0x90U,
  // The network is not operating
  EMBER_NETWORK_DOWN = 0x91U,
  // The node has not joined a network.
  EMBER_NOT_JOINED = 0x93U,
  // An attempt to join a network failed
  EMBER_JOIN_FAILED = 0x94U,
  // After moving, a mobile node's attempt to re-establish contact with the
  // network failed
  EMBER_MOVE_FAILED = 0x96U,
  // A message cannot be sent because the network is currently overloaded
  EMBER_NETWORK_BUSY = 0xA1U,

  // An attempt to join or rejoin the network failed because
  // no router beacons could be heard by the joining node.
  EMBER_NO_BEACONS = 0xABU,

  // An attempt was made to join a Secured Network using a pre-configured
  // key, but the Trust Center sent back a Network Key in-the-clear when
  // an encrypted Network Key was required. (::EMBER_REQUIRE_ENCRYPTED_KEY).
  EMBER_RECEIVED_KEY_IN_THE_CLEAR =  0xACU,

  // An attempt was made to join a Secured Network, but the device did
  // not receive a Network Key.
  EMBER_NO_NETWORK_KEY_RECEIVED = 0xADU
}EEmberStatus;

typedef enum {
    /**
     * The number of packet buffers available to the stack. When set to the special value 0xFF, the
     * NCP will allocate all remaining configuration RAM towards packet buffers, such that the
     * resulting count will be the largest whole number of packet buffers that can fit into the
     * available memory.
     */
    EZSP_CONFIG_PACKET_BUFFER_COUNT = 0x0001,

    /**
     * The maximum number of router neighbors the stack can
     * keep track of. A neighbor is a node within radio range.
     */
    EZSP_CONFIG_NEIGHBOR_TABLE_SIZE = 0x0002,

    /**
     * The maximum number of APS retried messages the
     * stack can be transmitting at any time.
     */
    EZSP_CONFIG_APS_UNICAST_MESSAGE_COUNT = 0x0003,

    /**
     * The maximum number of non-volatile bindings supported by the stack.
     */
    EZSP_CONFIG_BINDING_TABLE_SIZE = 0x0004,

    /**
     * The maximum number of EUI64 to network address associations that the stack can maintain for
     * the application. (Note, the total number of such address associations maintained by the NCP
     * is the sum of the value of this setting and the value of
     * ::EZSP_CONFIG_TRUST_CENTER_ADDRESS_CACHE_SIZE.).
     */
    EZSP_CONFIG_ADDRESS_TABLE_SIZE = 0x0005,

    /**
     * The maximum number of multicast groups that the
     * device may be a member of.
     */
    EZSP_CONFIG_MULTICAST_TABLE_SIZE = 0x0006,

    /**
     * The maximum number of destinations to which a node
     * can route messages. This includes both messages
     * originating at this node and those relayed for others.
     */
    EZSP_CONFIG_ROUTE_TABLE_SIZE = 0x0007,

    /**
     * The number of simultaneous route discoveries that a
     * node will support.
     */
    EZSP_CONFIG_DISCOVERY_TABLE_SIZE = 0x0008,


    /**
     * Specifies the stack profile.
     */
    EZSP_CONFIG_STACK_PROFILE = 0x000C,

    /**
     * The security level used for security at the MAC and network layers. The supported values are 0
     * (no security) and 5 (payload is encrypted and a four-byte MIC is used for authentication).
     */
    EZSP_CONFIG_SECURITY_LEVEL = 0x000D,

    /**
     * The maximum number of hops for a message.
     */
    EZSP_CONFIG_MAX_HOPS = 0x0010,

    /**
     * The maximum number of end device children that a router will support.
     */
    EZSP_CONFIG_MAX_END_DEVICE_CHILDREN = 0x0011,

    /**
     * The maximum amount of time that the MAC will hold a message for indirect transmission to a
     * child.
     */
    EZSP_CONFIG_INDIRECT_TRANSMISSION_TIMEOUT = 0x0012,

    /**
     * The maximum amount of time that an end device child
     * can wait between polls. If no poll is heard within this
     * timeout, then the parent removes the end device from
     * its tables.
     */
    EZSP_CONFIG_END_DEVICE_POLL_TIMEOUT = 0x0013,

    /**
     * The maximum amount of time that a mobile node can
     * wait between polls. If no poll is heard within this timeout,
     * then the parent removes the mobile node from its
     * tables.
     */
    EZSP_CONFIG_MOBILE_NODE_POLL_TIMEOUT = 0x0014,

    /**
     * The number of child table entries reserved for use only
     * by mobile nodes.
     */
    EZSP_CONFIG_RESERVED_MOBILE_CHILD_ENTRIES = 0x0015,


    /**
     * Enables boost power mode and/or the alternate transmitter output.
     */
    EZSP_CONFIG_TX_POWER_MODE = 0x0017,

    /**
     * 0: Allow this node to relay messages. 1: Prevent this
     * node from relaying messages.
     */
    EZSP_CONFIG_DISABLE_RELAY = 0x0018,

    /**
     * The maximum number of EUI64 to network address associations that the Trust Center can
     * maintain. These address cache entries are reserved for and reused by the Trust Center when
     * processing device join/rejoin authentications. This cache size limits the number of
     * overlapping joins the Trust Center can process within a narrow time window (e.g. two
     * seconds), and thus should be set to the maximum number of near simultaneous joins the Trust
     * Center is expected to accommodate. (Note, the total number of such address associations
     * maintained by the NCP is the sum of the value of this setting and the value of
     * ::EZSP_CONFIG_ADDRESS_TABLE_SIZE.)
     */
    EZSP_CONFIG_TRUST_CENTER_ADDRESS_CACHE_SIZE = 0x0019,

    /**
     * The size of the source route table.
     */
    EZSP_CONFIG_SOURCE_ROUTE_TABLE_SIZE = 0x001A,

    /**
     * The units used for timing out end devices on their
     * parents.
     */
    EZSP_CONFIG_END_DEVICE_POLL_TIMEOUT_SHIFT = 0x001B,

    /**
     * The number of blocks of a fragmented message that
     * can be sent in a single window.
     */
    EZSP_CONFIG_FRAGMENT_WINDOW_SIZE = 0x001C,

    /**
     * The time the stack will wait (in milliseconds) between
     * sending blocks of a fragmented message.
     */
    EZSP_CONFIG_FRAGMENT_DELAY_MS = 0x001D,


    /**
     * The size of the Key Table used for storing individual link keys (if the device is a Trust
     * Center) or Application Link Keys (if the device is a normal node).
     */
    EZSP_CONFIG_KEY_TABLE_SIZE = 0x001E,

    /**
     * The APS ACK timeout value. The stack waits this
     * amount of time between resends of APS retried
     * messages.
     */
    EZSP_CONFIG_APS_ACK_TIMEOUT = 0x001F,


    /**
     * The duration of a beacon jitter, in the units used by the
     * 15.4 scan parameter (((1 << duration) + 1) * 15ms),
     * when responding to a beacon request.
     */
    EZSP_CONFIG_BEACON_JITTER_DURATION = 0x0020,

    /**
     * The time the coordinator will wait (in seconds) for a
     * second end device bind request to arrive.
     */
    EZSP_CONFIG_END_DEVICE_BIND_TIMEOUT = 0x0021,

  /**
   * The number of PAN id conflict reports that must be
   * received by the network manager within one minute to
   * trigger a PAN id change.
   */
    EZSP_CONFIG_PAN_ID_CONFLICT_REPORT_THRESHOLD = 0x0022,

    /**
     * The timeout value in minutes for how long the Trust
     * Center or a normal node waits for the ZigBee Request
     * Key to complete. On the Trust Center this controls
     * whether or not the device buffers the request, waiting for
     * a matching pair of ZigBee Request Key. If the value is
     * non-zero, the Trust Center buffers and waits for that
     * amount of time. If the value is zero, the Trust Center
     * does not buffer the request and immediately responds
     * to the request. Zero is the most compliant behavior.
     */
    EZSP_CONFIG_REQUEST_KEY_TIMEOUT = 0x0024,

    /**
     * This value indicates the size of the runtime modifiable
     * certificate table. Normally certificates are stored in MFG
     * tokens but this table can be used to field upgrade
     * devices with new Smart Energy certificates. This value
     * cannot be set, it can only be queried.
     */
    EZSP_CONFIG_CERTIFICATE_TABLE_SIZE = 0x0029,

    /**
     * This is a bitmask that controls which incoming ZDO request messages are passed to the
     * application. The bits are defined in the EmberZdoConfigurationFlags enumeration. To see
     * if the application is required to send a ZDO response in reply to an incoming message, the
     * application must check the APS options bitfield within the incomingMessageHandler
     * callback to see if the EMBER_APS_OPTION_ZDO_RESPONSE_REQUIRED flag is set.
     */
    EZSP_CONFIG_APPLICATION_ZDO_FLAGS = 0x002A,

    /**
     * The maximum number of broadcasts during a single
     * broadcast timeout period.
     */
    EZSP_CONFIG_BROADCAST_TABLE_SIZE = 0x002B,

    /**
     * The size of the MAC filter list table.
     */
    EZSP_CONFIG_MAC_FILTER_TABLE_SIZE = 0x002C,

    /**
     * The number of supported networks.
     */
    EZSP_CONFIG_SUPPORTED_NETWORKS = 0x002D,

  /**
   * Whether multicasts are sent to the RxOnWhenIdle=true
   * address (0xFFFD) or the sleepy broadcast address
   * (0xFFFF). The RxOnWhenIdle=true address is the
   * ZigBee compliant destination for multicasts.
   */
    EZSP_CONFIG_SEND_MULTICASTS_TO_SLEEPY_ADDRESS = 0x002E,

    /**
     * ZLL group address initial configuration.
     */
    EZSP_CONFIG_ZLL_GROUP_ADDRESSES = 0x002F,

    /**
     * ZLL rssi threshold initial configuration.
     */
    EZSP_CONFIG_ZLL_RSSI_THRESHOLD = 0x0030,

    /**
     * Toggles the mtorr flow control in the stack.
     */
    EZSP_CONFIG_MTORR_FLOW_CONTROL = 0x0033,

    /**
     * Setting the retry queue size.
     */
    EZSP_CONFIG_RETRY_QUEUE_SIZE = 0x0034,

    /**
     * Setting the new broadcast entry threshold.
     */
    EZSP_CONFIG_NEW_BROADCAST_ENTRY_THRESHOLD = 0x0035,

    /**
     * The length of time, in seconds, that a trust center will
     * store a transient link key that a device can use to join its
     * network. A transient key is added with a call to
     * emberAddTransientLinkKey. After the transient key is
     * added, it will be removed once this amount of time has
     * passed. A joining device will not be able to use that key
     * to join until it is added again on the trust center. The
     * default value is 300 seconds, i.e., 5 minutes.
     */
    EZSP_CONFIG_TRANSIENT_KEY_TIMEOUT_S = 0x0036,

    /**
     * The number of passive acknowledgements to record
     * from neighbors before we stop re-transmitting
     * broadcasts
     */
    EZSP_CONFIG_BROADCAST_MIN_ACKS_NEEDED = 0x0037,

    /**
     * The length of time, in seconds, that a trust center will
     * allow a Trust Center (insecure) rejoin for a device that is
     * using the well-known link key. This timeout takes effect
     * once rejoins using the well-known key has been
     * allowed. This command updates the
     * emAllowTcRejoinsUsingWellKnownKeyTimeoutSec
     * value.
     */
    EZSP_CONFIG_TC_REJOINS_USING_WELL_KNOWN_KEY_TIMEOUT_S = 0x0038
}EEzspConfigId;

typedef struct {
  unsigned char id;
  unsigned short value;
}SEzspConfig;

typedef enum {
    /**
     * Controls trust center behavior.
     */
    EZSP_TRUST_CENTER_POLICY = 0x0000,

    /**
     * Controls how external binding modification requests are handled.
     */
    EZSP_BINDING_MODIFICATION_POLICY = 0x0001,

    /**
     * Controls whether the Host supplies unicast replies.
     */
    EZSP_UNICAST_REPLIES_POLICY = 0x0002,

    /**
     * Controls whether pollHandler callbacks are generated.
     */
    EZSP_POLL_HANDLER_POLICY = 0x0003,

    /**
     * Controls whether the message contents are included in the messageSentHandler callback.
     */
    EZSP_MESSAGE_CONTENTS_IN_CALLBACK_POLICY = 0x0004,

    /**
     * Controls whether the Trust Center will respond to Trust Center link key requests.
     */
    EZSP_TC_KEY_REQUEST_POLICY = 0x0005,

    /**
     * Controls whether the Trust Center will respond to application link key requests.
     */
    EZSP_APP_KEY_REQUEST_POLICY = 0x0006,

    /**
     * Controls whether ZigBee packets that appear invalid are automatically dropped by the
     * stack. A counter will be incremented when this occurs.
     */
    EZSP_PACKET_VALIDATE_LIBRARY_POLICY = 0x0007,

    /**
     * Controls whether the stack will process ZLL messages.
     */
    EZSP_ZLL_POLICY = 0x0008,

    /**
     * Controls whether Trust Center (insecure) rejoins for
     * devices using the well-known link key are accepted. If
     * rejoining using the well-known key is allowed, it is
     * disabled again after
     * emAllowTcRejoinsUsingWellKnownKeyTimeoutSec
     * seconds.
     */
    EZSP_TC_REJOINS_USING_WELL_KNOWN_KEY_POLICY = 0x0009
}EEzspPolicyId;

typedef enum {
    /**
     * Send the network key in the clear to all joining and rejoining devices.
     */
    EZSP_ALLOW_JOINS = 0x0000,

    /**
     * Send the network key in the clear to all joining devices. Rejoining devices are sent the
     * network key encrypted with their trust center link key. The trust center and any rejoining
     * device are assumed to share a link key, either preconfigured or obtained under a previous
     * policy.
     */
    EZSP_ALLOW_JOINS_REJOINS_HAVE_LINK_KEY = 0x0004,

    /**
     * Send the network key encrypted with the joining or rejoining device's trust center link key.
     * The trust center and any joining or rejoining device are assumed to share a link key, either
     * preconfigured or obtained under a previous policy. This is the default value for the
     * EZSP_TRUST_CENTER_POLICY.
     */
    EZSP_ALLOW_PRECONFIGURED_KEY_JOINS = 0x0001,

    /**
     * Send the network key encrypted with the rejoining device's trust center link key. The trust
     * center and any rejoining device are assumed to share a link key, either preconfigured or
     * obtained under a previous policy. No new devices are allowed to join.
     */
    EZSP_ALLOW_REJOINS_ONLY = 0x0002,

    /**
     * Reject all unsecured join and rejoin attempts.
     */
    EZSP_DISALLOW_ALL_JOINS_AND_REJOINS = 0x0003,

    /**
     * Take no action on trust center rejoin attempts.
     */
    EZSP_IGNORE_TRUST_CENTER_REJOINS = 0x0005,

    /**
     * EZSP_BINDING_MODIFICATION_POLICY default decision. Do not allow the local binding table
     * to be changed by remote nodes.
     */
    EZSP_DISALLOW_BINDING_MODIFICATION = 0x0010,

    /**
     * EZSP_BINDING_MODIFICATION_POLICY decision. Allow remote nodes to change the local
     * binding table.
     */
    EZSP_ALLOW_BINDING_MODIFICATION = 0x0011,

    /**
     * EZSP_BINDING_MODIFICATION_POLICY decision. Allows remote nodes to set local binding
     * entries only if the entries correspond to endpoints defined on the device, and for output
     * clusters bound to those endpoints.
     */
    EZSP_CHECK_BINDING_MODIFICATIONS_ARE_VALID_ENDPOINT_CLUSTERS = 0x0012,

    /**
     * EZSP_UNICAST_REPLIES_POLICY default decision. The NCP will automatically send an empty
     * reply (containing no payload) for every unicast received.
     */
    EZSP_HOST_WILL_NOT_SUPPLY_REPLY = 0x0020,

    /**
     * EZSP_UNICAST_REPLIES_POLICY decision. The NCP will only send a reply if it receives a
     * sendReply command from the Host.
     */
    EZSP_HOST_WILL_SUPPLY_REPLY = 0x0021,

    /**
     * EZSP_POLL_HANDLER_POLICY default decision. Do not inform the Host when a child polls.
     */
    EZSP_POLL_HANDLER_IGNORE = 0x0030,

    /**
     * EZSP_POLL_HANDLER_POLICY decision. Generate a pollHandler callback when a child polls.
     */
    EZSP_POLL_HANDLER_CALLBACK = 0x0031,

    /**
     * EZSP_MESSAGE_CONTENTS_IN_CALLBACK_POLICY default decision. Include only the message
     * tag in the messageSentHandler callback.
     */
    EZSP_MESSAGE_TAG_ONLY_IN_CALLBACK = 0x0040,

    /**
     * EZSP_MESSAGE_CONTENTS_IN_CALLBACK_POLICY decision. Include both the message tag and
     * the message contents in the messageSentHandler callback.
     */
    EZSP_MESSAGE_TAG_AND_CONTENTS_IN_CALLBACK = 0x0041,

    /**
     * EZSP_TC_KEY_REQUEST_POLICY decision. When the Trust Center receives a request for a Trust
     * Center link key, it will be ignored.
     */
    EZSP_DENY_TC_KEY_REQUESTS = 0x0050,

    /**
     * EZSP_TC_KEY_REQUEST_POLICY decision. When the Trust Center receives a request for a Trust
     * Center link key, it will reply to it with the corresponding key.
     */
    EZSP_ALLOW_TC_KEY_REQUESTS = 0x0051,

    /**
     * EZSP_TC_KEY_REQUEST_POLICY decision. When the Trust Center receives a request for a Trust
     * Center link key, it will generate a key to send to the joiner.
     */
    EZSP_GENERATE_NEW_TC_LINK_KEY = 0x0052,

    /**
     * EZSP_APP_KEY_REQUEST_POLICY decision. When the Trust Center receives a request for an
     * application link key, it will be ignored.
     */
    EZSP_DENY_APP_KEY_REQUESTS = 0x0060,

    /**
     * EZSP_APP_KEY_REQUEST_POLICY decision. When the Trust Center receives a request for an
     * application link key, it will randomly generate a key and send it to both partners.
     */
    EZSP_ALLOW_APP_KEY_REQUESTS = 0x0061,

    /**
     * Indicates that packet validate library checks are enabled on the NCP.
     */
    EZSP_PACKET_VALIDATE_LIBRARY_CHECKS_ENABLED = 0x0062,

    /**
     * Indicates that packet validate library checks are NOT enabled on the NCP.
     */
    EZSP_PACKET_VALIDATE_LIBRARY_CHECKS_DISABLED = 0x0063
}EEzspDecisionId;

typedef struct {
  unsigned char id;
  unsigned char decision;
}SEzspPolicy;


/**
 * @brief Defines the possible join states for a node.
 */
enum
{
  /** The node is not associated with a network in any way. */
  EMBER_NO_NETWORK,
  /** The node is currently attempting to join a network. */
  EMBER_JOINING_NETWORK,
  /** The node is joined to a network. */
  EMBER_JOINED_NETWORK,
  /** The node is an end device joined to a network but its parent
      is not responding. */
  EMBER_JOINED_NETWORK_NO_PARENT,
  /** The node is in the process of leaving its current network. */
  EMBER_LEAVING_NETWORK
};

enum
{
  /** Unicast sent directly to an EmberNodeId. */
  EMBER_OUTGOING_DIRECT,
  /** Unicast sent using an entry in the address table. */
  EMBER_OUTGOING_VIA_ADDRESS_TABLE,
  /** Unicast sent using an entry in the binding table. */
  EMBER_OUTGOING_VIA_BINDING,
  /** Multicast message.  This value is passed to emberMessageSentHandler() only.
   * It may not be passed to emberSendUnicast(). */
  EMBER_OUTGOING_MULTICAST,
  /** Broadcast message.  This value is passed to emberMessageSentHandler() only.
   * It may not be passed to emberSendUnicast(). */
  EMBER_OUTGOING_BROADCAST
};

typedef enum
{
  /** Unicast. */
  EMBER_INCOMING_UNICAST,
  /** Unicast reply. */
  EMBER_INCOMING_UNICAST_REPLY,
  /** Multicast. */
  EMBER_INCOMING_MULTICAST,
  /** Multicast sent by the local device. */
  EMBER_INCOMING_MULTICAST_LOOPBACK,
  /** Broadcast. */
  EMBER_INCOMING_BROADCAST,
  /** Broadcast sent by the local device. */
  EMBER_INCOMING_BROADCAST_LOOPBACK,
  /** Many to one route request. */
  EMBER_INCOMING_MANY_TO_ONE_ROUTE_REQUEST
}EmberIncomingMessageType;

#define EZSP_ENERGY_SCAN 0x00
#define EZSP_ACTIVE_SCAN 0x01

typedef enum
{
  /**
   * Normally devices use MAC Association to join a network, which
   * respects the "permit joining" flag in the MAC Beacon. This value
   * should be used by default.
   */
  EMBER_USE_MAC_ASSOCIATION = 0x00,
  /**
   * For those networks where the "permit joining" flag is never turned
   * on, they will need to use a ZigBee NWK Rejoin. This value
   * causes the rejoin to be sent without NWK security and the Trust
   * Center will be asked to send the NWK key to the device. The
   * NWK key sent to the device can be encrypted with the device's
   * corresponding Trust Center link key. That is determined by the
   * ::EmberJoinDecision on the Trust Center returned by the
   * ::emberTrustCenterJoinHandler().
   */
  EMBER_USE_NWK_REJOIN = 0x01,
  /**
   * For those networks where the "permit joining" flag is never turned
   * on, they will need to use a NWK Rejoin. If those devices have
   * been preconfigured with the NWK key (including sequence
   * number) they can use a secured rejoin. This is only necessary for
   * end devices since they need a parent. Routers can simply use
   * the ::EMBER_USE_NWK_COMMISSIONING join method below.
   */
  EMBER_USE_NWK_REJOIN_HAVE_NWK_KEY = 0x02,
  /**
   * For those networks where all network and security information is
   * known ahead of time, a router device may be commissioned such
   * that it does not need to send any messages to begin
   * communicating on the network.
   */
  EMBER_USE_NWK_COMMISSIONING = 0x03
}EmberJoinMethod;

#define INVALID_NODE_ID 0xFFFF
typedef uint16_t EmberNodeId;

typedef enum
{
  /**
   * Device is not joined.
   */
  EMBER_UNKNOWN_DEVICE = 0x00,
  /**
   * Will relay messages and can act as a parent to other nodes.
   */
  EMBER_COORDINATOR = 0x01,
  /**
   * Will relay messages and can act as a parent to other nodes.
   */
  EMBER_ROUTER = 0x02,
  /**
   * Communicates only with its parent and will not relay messages.
   */
  EMBER_END_DEVICE = 0x03,
  /**
   * An end device whose radio can be turned off to save power. The
   * application must poll to receive messages.
   */
  EMBER_SLEEPY_END_DEVICE = 0x04
}EmberNodeType;


typedef enum
{
  E_OUT_MSG_BR_DEST_ALL_DEVICES = 0xFFFF,
  E_OUT_MSG_BR_DEST_NON_SLEEPY = 0xFFFD,
  E_OUT_MSG_BR_DEST_ROUTER_ONLY = 0xFFFC
}EOutBroadcastDestination;

typedef enum
{
  EMBER_TRUST_CENTER_LINK_KEY = 0x01,
  EMBER_CURRENT_NETWORK_KEY = 0x03,
  EMBER_NEXT_NETWORK_KEY = 0x04,
  EMBER_APPLICATION_LINK_KEY = 0x05
}EmberKeyType;

typedef enum
{
  EMBER_KEY_HAS_SEQUENCE_NUMBER = 0x0001,
  EMBER_KEY_HAS_OUTGOING_FRAME_COUNTER = 0x0002,
  EMBER_KEY_HAS_INCOMING_FRAME_COUNTER = 0x0004,
  EMBER_KEY_HAS_PARTNER_EUI64 = 0x0008
}EmberKeyStructBitmask;

#define EMBER_KEY_DATA_BYTE_SIZE  16
typedef std::vector<uint8_t> EmberKeyData;

#define EMBER_EUI64_BYTE_SIZE  8
typedef std::vector<uint8_t> EmberEUI64;

typedef enum
{
    DONGLE_READY,
    DONGLE_REMOVE
}EDongleState;

class CEzspEnum{
  public:
    static std::string EmberNodeTypeToString( EmberNodeType in );
    static std::string EEmberStatusToString( EEmberStatus in );
    static std::string EmberJoinMethodToString( EmberJoinMethod in );
    static std::string EEzspCmdToString( EEzspCmd in );
    static std::string EmberKeyTypeToString( EmberKeyType in );
    static std::string EmberIncomingMessageTypeToString( EmberIncomingMessageType in );
};

<<<<<<< HEAD
#include <pp/official_api_end.h>

#endif // EZSP_ENUM_H
=======
#ifdef USE_RARITAN
#include <pp/official_api_end.h>
#endif // USE_RARITAN
>>>>>>> 55ca9336
<|MERGE_RESOLUTION|>--- conflicted
+++ resolved
@@ -8,15 +8,10 @@
 #include <vector>
 #include <string>
 
-<<<<<<< HEAD
-/**** Start of the official API; no includes below this point! ***************/
-#include <pp/official_api_start.h>
-=======
 #ifdef USE_RARITAN
 /**** Start of the official API; no includes below this point! ***************/
 #include <pp/official_api_start.h>
 #endif // USE_RARITAN
->>>>>>> 55ca9336
 
 typedef enum
 {
@@ -943,12 +938,6 @@
     static std::string EmberIncomingMessageTypeToString( EmberIncomingMessageType in );
 };
 
-<<<<<<< HEAD
-#include <pp/official_api_end.h>
-
-#endif // EZSP_ENUM_H
-=======
 #ifdef USE_RARITAN
 #include <pp/official_api_end.h>
-#endif // USE_RARITAN
->>>>>>> 55ca9336
+#endif // USE_RARITAN