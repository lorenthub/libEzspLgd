--- conflicted
+++ resolved
@@ -11,16 +11,11 @@
 #include <cstdint>
 #include <functional> // For std::function
 
-<<<<<<< HEAD
-/**** Start of the official API; no includes below this point! ***************/
-#include <pp/official_api_start.h>
-=======
 #ifdef USE_RARITAN
 /**** Start of the official API; no includes below this point! ***************/
 #include <pp/official_api_start.h>
 #endif // USE_RARITAN
 
->>>>>>> 55ca9336
 /**
  * @brief Abstract class to execute a callback after a given timeout
  */
@@ -65,10 +60,6 @@
 	uint16_t duration;	/*!<The full duration of the timer (initial value if it is currently running) */
 };
 
-<<<<<<< HEAD
-#include <pp/official_api_end.h>
-=======
 #ifdef USE_RARITAN
 #include <pp/official_api_end.h>
-#endif // USE_RARITAN
->>>>>>> 55ca9336
+#endif // USE_RARITAN