/**
 * @file ITimerFactory.h
 *
 * @brief Abstract interface to which must conforms implementations of factory classes that generate ITimer objects
 *
 * Used as a dependency inversion paradigm
 */
#pragma once

#include "ITimer.h"
#include <memory>	// For std::unique_ptr

<<<<<<< HEAD

/**** Start of the official API; no includes below this point! ***************/
#include <pp/official_api_start.h>
=======
#ifdef USE_RARITAN
/**** Start of the official API; no includes below this point! ***************/
#include <pp/official_api_start.h>
#endif // USE_RARITAN

>>>>>>> 55ca9336
/**
 * @brief Abstract factory to create ITimer instances
 */
class ITimerFactory {
public:
	/**
	 * @brief Destructor
	 */
	virtual ~ITimerFactory() { };

	/**
	 * @brief Create a new ITimer instance
	 *
	 * @return The new instance allocated
	 */
	virtual std::unique_ptr<ITimer> create() const = 0;
};

<<<<<<< HEAD
#include <pp/official_api_end.h>
=======
#ifdef USE_RARITAN
#include <pp/official_api_end.h>
#endif // USE_RARITAN
>>>>>>> 55ca9336
<|MERGE_RESOLUTION|>--- conflicted
+++ resolved
@@ -10,17 +10,11 @@
 #include "ITimer.h"
 #include <memory>	// For std::unique_ptr
 
-<<<<<<< HEAD
-
-/**** Start of the official API; no includes below this point! ***************/
-#include <pp/official_api_start.h>
-=======
 #ifdef USE_RARITAN
 /**** Start of the official API; no includes below this point! ***************/
 #include <pp/official_api_start.h>
 #endif // USE_RARITAN
 
->>>>>>> 55ca9336
 /**
  * @brief Abstract factory to create ITimer instances
  */
@@ -39,10 +33,6 @@
 	virtual std::unique_ptr<ITimer> create() const = 0;
 };
 
-<<<<<<< HEAD
-#include <pp/official_api_end.h>
-=======
 #ifdef USE_RARITAN
 #include <pp/official_api_end.h>
-#endif // USE_RARITAN
->>>>>>> 55ca9336
+#endif // USE_RARITAN