--- conflicted
+++ resolved
@@ -8,15 +8,10 @@
 
 #include <pp/Selector.h>
 
-<<<<<<< HEAD
-/**** Start of the official API; no includes below this point! ***************/
-#include <pp/official_api_start.h>
-=======
 #ifdef USE_RARITAN
 /**** Start of the official API; no includes below this point! ***************/
 #include <pp/official_api_start.h>
 #endif // USE_RARITAN
->>>>>>> 55ca9336
 
 /**
  * @brief Class to manipulate the main loop in the Raritan framwork
@@ -44,10 +39,6 @@
 	pp::Selector& m_selector;	/*!< The main loop selector */
 };
 
-<<<<<<< HEAD
-#include <pp/official_api_end.h>
-=======
 #ifdef USE_RARITAN
 #include <pp/official_api_end.h>
-#endif // USE_RARITAN
->>>>>>> 55ca9336
+#endif // USE_RARITAN