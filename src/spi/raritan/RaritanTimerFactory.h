/**
 * @file RaritanTimerFactory.h
 *
 * @brief Concrete implementation of a ITimer factory returning RaritanTimer objects
 */

#pragma once

#include "../ITimerFactory.h"
#include "RaritanEventLoop.h"

<<<<<<< HEAD
/**** Start of the official API; no includes below this point! ***************/
#include <pp/official_api_start.h>
=======
#ifdef USE_RARITAN
/**** Start of the official API; no includes below this point! ***************/
#include <pp/official_api_start.h>
#endif // USE_RARITAN
>>>>>>> 55ca9336

/**
 * @brief Factory class to generate RaritanTimer objects
 */
class RaritanTimerFactory : public ITimerFactory {
public:
	/**
	 * @brief Constructor
	 *
	 * @param eventLoop The current process' Raritan mainloop
	 */
	RaritanTimerFactory(RaritanEventLoop& eventLoop);

	/**
	 * @brief Destructor
	 */
	~RaritanTimerFactory();

	/**
	 * @brief Create a new timer
	 *
	 * @return The new timer created
	 */
	std::unique_ptr<ITimer> create() const;
private:
	RaritanEventLoop& m_eventLoop;	/*!< The Raritan event loop */
};

<<<<<<< HEAD
#include <pp/official_api_end.h>
=======
#ifdef USE_RARITAN
#include <pp/official_api_end.h>
#endif // USE_RARITAN
>>>>>>> 55ca9336
<|MERGE_RESOLUTION|>--- conflicted
+++ resolved
@@ -9,15 +9,10 @@
 #include "../ITimerFactory.h"
 #include "RaritanEventLoop.h"
 
-<<<<<<< HEAD
-/**** Start of the official API; no includes below this point! ***************/
-#include <pp/official_api_start.h>
-=======
 #ifdef USE_RARITAN
 /**** Start of the official API; no includes below this point! ***************/
 #include <pp/official_api_start.h>
 #endif // USE_RARITAN
->>>>>>> 55ca9336
 
 /**
  * @brief Factory class to generate RaritanTimer objects
@@ -46,10 +41,6 @@
 	RaritanEventLoop& m_eventLoop;	/*!< The Raritan event loop */
 };
 
-<<<<<<< HEAD
-#include <pp/official_api_end.h>
-=======
 #ifdef USE_RARITAN
 #include <pp/official_api_end.h>
-#endif // USE_RARITAN
->>>>>>> 55ca9336
+#endif // USE_RARITAN