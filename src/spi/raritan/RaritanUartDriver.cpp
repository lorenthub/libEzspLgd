/**
 * @file RaritanUartDriver.cpp
 *
 * @brief Concrete implementation of a UART driver using Raritan's framework
 */

#include "RaritanUartDriver.h"
#include <pp/diag.h>

RaritanUartDriver::RaritanUartDriver(RaritanEventLoop& eventLoop, GenericAsyncDataInputObservable* uartIncomingDataHandler) : m_eventLoop(eventLoop), m_sel_handle(), m_serial_tty(), m_data_input_observable(uartIncomingDataHandler) {
}

RaritanUartDriver::~RaritanUartDriver() {
	this->close();
}

void RaritanUartDriver::setIncomingDataHandler(GenericAsyncDataInputObservable* uartIncomingDataHandler) {
	m_data_input_observable = uartIncomingDataHandler;
}

<<<<<<< HEAD
int UartDriverRaritan::open(const std::string& serialPortName, unsigned int baudRate) {
=======
void RaritanUartDriver::open(const std::string& serialPortName, unsigned int baudRate) {
>>>>>>> 68b4239e
	pp::Tty::UPtr tmpSerialPortUPTR;
	int err;
	if (PP_FAILED(err = pp::Tty::open(tmpSerialPortUPTR, serialPortName,
		pp::FileDescriptor::AF_READ_WRITE,
		pp::FileDescriptor::CF_OPEN_EXISTING)))
	{
		return err;
	}

	m_serial_tty = std::move(tmpSerialPortUPTR);
	m_serial_tty->setParams(static_cast<int>(baudRate), pp::Tty::Parity::None, 8, false, false, true);

	auto cbin = [this](pp::Selector::SelectableHandle&, short events, short&) {
		if (events & pp::Selector::EVENT_POLLIN) {
			unsigned char readData[256];
			size_t rdcnt;
			int error;
			if (PP_FAILED(error = this->m_serial_tty->read(rdcnt, readData, sizeof(readData)/sizeof(unsigned char)))){
				PPD_ERR_VAL(error, "Tty.read()");
				return;
			}
			PPD_DEBUG_HEX("read from dongle: ", readData, rdcnt);
			if (this->m_data_input_observable)
				this->m_data_input_observable->notifyObservers(readData, rdcnt);
			//this->m_eventLoop.getSelector().stopAsync();
		}
	};
	m_eventLoop.getSelector().addSelectable(m_sel_handle, m_serial_tty, POLLIN, cbin);
	return PP_OK;
}

int RaritanUartDriver::write(size_t& writtenCnt, const void* buf, size_t cnt) {
	PPD_DEBUG_HEX("write to dongle: ", buf, cnt);
	int result = m_serial_tty->write(writtenCnt, buf, cnt);
	if (result == PP_OK) {
		//PPD_DEBUG("Successfully wrote %d bytes", cnt);
		return 0;
	}
	PPD_WARN("Failed writing %d bytes", cnt);
	return result;
}

void RaritanUartDriver::close() {
	m_serial_tty = nullptr; // TODO: Test this (is the port closed when serial port descriptor goes out of scope?)
}<|MERGE_RESOLUTION|>--- conflicted
+++ resolved
@@ -18,17 +18,10 @@
 	m_data_input_observable = uartIncomingDataHandler;
 }
 
-<<<<<<< HEAD
-int UartDriverRaritan::open(const std::string& serialPortName, unsigned int baudRate) {
-=======
-void RaritanUartDriver::open(const std::string& serialPortName, unsigned int baudRate) {
->>>>>>> 68b4239e
+int RaritanUartDriver::open(const std::string& serialPortName, unsigned int baudRate) {
 	pp::Tty::UPtr tmpSerialPortUPTR;
 	int err;
-	if (PP_FAILED(err = pp::Tty::open(tmpSerialPortUPTR, serialPortName,
-		pp::FileDescriptor::AF_READ_WRITE,
-		pp::FileDescriptor::CF_OPEN_EXISTING)))
-	{
+	if (PP_FAILED(err = pp::Tty::open(tmpSerialPortUPTR, serialPortName, pp::FileDescriptor::AF_READ_WRITE, pp::FileDescriptor::CF_OPEN_EXISTING)))	{
 		return err;
 	}
 
@@ -40,7 +33,7 @@
 			unsigned char readData[256];
 			size_t rdcnt;
 			int error;
-			if (PP_FAILED(error = this->m_serial_tty->read(rdcnt, readData, sizeof(readData)/sizeof(unsigned char)))){
+			if (PP_FAILED(error = this->m_serial_tty->read(rdcnt, readData, sizeof(readData)/sizeof(unsigned char)))) {
 				PPD_ERR_VAL(error, "Tty.read()");
 				return;
 			}
@@ -50,13 +43,13 @@
 			//this->m_eventLoop.getSelector().stopAsync();
 		}
 	};
-	m_eventLoop.getSelector().addSelectable(m_sel_handle, m_serial_tty, POLLIN, cbin);
+	this->m_eventLoop.getSelector().addSelectable(m_sel_handle, m_serial_tty, POLLIN, cbin);
 	return PP_OK;
 }
 
 int RaritanUartDriver::write(size_t& writtenCnt, const void* buf, size_t cnt) {
 	PPD_DEBUG_HEX("write to dongle: ", buf, cnt);
-	int result = m_serial_tty->write(writtenCnt, buf, cnt);
+	int result = this->m_serial_tty->write(writtenCnt, buf, cnt);
 	if (result == PP_OK) {
 		//PPD_DEBUG("Successfully wrote %d bytes", cnt);
 		return 0;
