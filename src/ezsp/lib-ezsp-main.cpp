--- conflicted
+++ resolved
@@ -20,6 +20,9 @@
     UNINITIALIZED,                      /*<! Initial state, before starting */
     WAIT_DONGLE_READY,
     GETTING_EZSP_VERSION,               /*<! Inside the EZSP version matching loop */
+    STACK_INIT,                         /*<! We are starting up the Zigbee stack in the adapter */
+    FORM_NWK_IN_PROGRESS,               /*<! We are currently creating a new Zigbee network */
+    LEAVE_NWK_IN_PROGRESS,              /*<! We are currently leaving the Zigbee network we previously joined */
     READY,                              /*<! Library is ready to work and process new command */
     INIT_FAILED,                        /*<! Initialisation failed, Library is out of work */
     SINK_BUSY,                          /*<! Enclosed sink is busy executing commands */
@@ -79,6 +82,7 @@
             case CLibEzspInternalState::UNINITIALIZED:
             case CLibEzspInternalState::WAIT_DONGLE_READY:
             case CLibEzspInternalState::GETTING_EZSP_VERSION:
+            case CLibEzspInternalState::STACK_INIT:
                 obsStateCallback(CLibEzspState::UNINITIALIZED);
                 break;
             case CLibEzspInternalState::READY:
@@ -88,6 +92,8 @@
                 obsStateCallback(CLibEzspState::INIT_FAILED);
                 break;
             case CLibEzspInternalState::SINK_BUSY:
+            case CLibEzspInternalState::FORM_NWK_IN_PROGRESS:
+            case CLibEzspInternalState::LEAVE_NWK_IN_PROGRESS:
                 obsStateCallback(CLibEzspState::SINK_BUSY);
                 break;
             default:
@@ -294,39 +300,23 @@
              * This is because EZSP adapter send spurious EMBER_NETWORK_UP or EMBER_NOT_JOINED while leaving the network.
              * We will ignore all these until we get a EZSP_LEAVE_NETWORK message (see handler below)
              */
-            if (this->getState() != CLibEzspState::LEAVE_NWK_IN_PROGRESS)
-            {
-<<<<<<< HEAD
-                this->setState(CLibEzspInternalState::SINK_BUSY);
-                /* Create a sink state change callback to find out when the sink is ready */
-                /* When the sink becomes ready, then libezsp will also switch to ready state */
-                auto clibobs = [this](ESinkState& i_state) -> bool
-                {
-                    clogD << "Underneath sink changed to state: " << static_cast<unsigned int>(i_state) << ", current libezsp state: " << static_cast<unsigned int>(this->getState()) << "\n";
-                    if (ESinkState::SINK_READY == i_state) {
-                        if (this->getState() == CLibEzspInternalState::SINK_BUSY)
-                            this->setState(CLibEzspInternalState::READY);
-                    }
-                    return true;   /* Do not ask the caller to withdraw ourselves from the callback */
-                };
-                gp_sink.registerStateCallback(clibobs);
-                gp_sink.init(); /* When sink is ready, callback clibobs will invoke setState() */
-=======
+            if (this->getState() != CLibEzspInternalState::LEAVE_NWK_IN_PROGRESS)
+            {
                 clogD << "CEZSP_STACK_STATUS_HANDLER status : " << CEzspEnum::EEmberStatusToString(status) << "\n";
                 /* Note: we start the sink below only if network is up, but even if this is the case, we will not do it if we have been asked to reset the Zigbee network
                 * Indeed, if the Zigbee network needs to be reset, we will first have to leave and re-create a network in the EZSP_NETWORK_STATE case below, and only then
                 * will we get called again with EMBER_NETWORK_UP once the Zigbee network has been re-created */
                 if ((EMBER_NETWORK_UP == status) && !this->resetDot154ChannelAtInit)
                 {
-                    this->setState(CLibEzspState::SINK_BUSY);
+                    this->setState(CLibEzspInternalState::SINK_BUSY);
                     /* Create a sink state change callback to find out when the sink is ready */
                     /* When the sink becomes ready, then libezsp will also switch to ready state */
                     auto clibobs = [this](ESinkState& i_state) -> bool
                     {
                         clogD << "Underneath sink changed to state: " << static_cast<unsigned int>(i_state) << ", current libezsp state: " << static_cast<unsigned int>(this->getState()) << "\n";
                         if (ESinkState::SINK_READY == i_state) {
-                            if (this->getState() == CLibEzspState::SINK_BUSY)
-                                this->setState(CLibEzspState::READY);
+                            if (this->getState() == CLibEzspInternalState::SINK_BUSY)
+                                this->setState(CLibEzspInternalState::READY);
                         }
                         return true;   /* Do not ask the caller to withdraw ourselves from the callback */
                     };
@@ -338,7 +328,6 @@
                     clogD << "Call EZSP_NETWORK_STATE\n";
                     dongle.sendCommand(EZSP_NETWORK_STATE);
                 }
->>>>>>> d6fc412f
             }
             else
             {
@@ -397,7 +386,7 @@
                 clogI << "Stack version : " << bufDump.str() << std::endl;
 
                 // configure stack for this application
-                setState(CLibEzspState::INIT_IN_PROGRESS);
+                setState(CLibEzspInternalState::STACK_INIT);
                 stackInit();
             }
             else
@@ -408,43 +397,43 @@
         break;
         case EZSP_NETWORK_STATE:
         {
-            if (this->getState() != CLibEzspState::INIT_IN_PROGRESS)
-            {
-                clogW << "Got EZSP_NETWORK_STATE with value " << static_cast<unsigned int>(i_msg_receive.at(0)) << " while not in INIT_IN_PROGRESS state... assuming stack has been initialized\n";
-            }
-            clogI << "CAppDemo::stackInit Returned EZSP_NETWORK_STATE=" << unsigned(i_msg_receive.at(0)) << " while CLibEzspState=" << static_cast<unsigned int>(this->getState()) << "\n";
-            if( EMBER_NO_NETWORK == i_msg_receive.at(0) )
+            if (this->getState() != CLibEzspInternalState::STACK_INIT)
+            {
+                clogW << "Got EZSP_NETWORK_STATE with value " << static_cast<unsigned int>(i_msg_receive.at(0)) << " while not in STACK_INIT state... assuming stack has been initialized\n";
+            }
+            clogI << "CAppDemo::stackInit Returned EZSP_NETWORK_STATE=" << unsigned(i_msg_receive.at(0)) << " while CLibEzspInternalState=" << static_cast<unsigned int>(this->getState()) << "\n";
+            if (EMBER_NO_NETWORK == i_msg_receive.at(0) )
             {
                 // We create a network on the required channel
-                if( CLibEzspState::INIT_IN_PROGRESS == getState() )
+                if (this->getState() == CLibEzspInternalState::STACK_INIT)
                 {
                     clogI << "CAppDemo::stackInit Call formHaNetwork" << std::endl;
                     zb_nwk.formHaNetwork(static_cast<uint8_t>(this->resetDot154ChannelAtInit));
                     //set new state
-                    setState(CLibEzspState::FORM_NWK_IN_PROGRESS);
+                    this->setState(CLibEzspInternalState::FORM_NWK_IN_PROGRESS);
                     this->resetDot154ChannelAtInit = 0; /* Prevent any subsequent network re-creation */
                 }
             }
             else
             {
-                if(( CLibEzspState::INIT_IN_PROGRESS == getState() ) && (this->resetDot154ChannelAtInit))
+                if ((this->getState() == CLibEzspInternalState::STACK_INIT) && (this->resetDot154ChannelAtInit))
                 {
                     clogD << "Zigbee reset requested... Leaving current network\n";
                     // leave current network
                     zb_nwk.leaveNetwork();
-                    setState(CLibEzspState::LEAVE_NWK_IN_PROGRESS);
+                    this->setState(CLibEzspInternalState::LEAVE_NWK_IN_PROGRESS);
                 }
             }
         }
         break;
         case EZSP_LEAVE_NETWORK:
         {
-            if (this->getState() != CLibEzspState::LEAVE_NWK_IN_PROGRESS)
+            if (this->getState() != CLibEzspInternalState::LEAVE_NWK_IN_PROGRESS)
             {
                 clogW << "Got EZSP_LEAVE_NETWORK while not in CLibEzspInternalState=LEAVE_NWK_IN_PROGRESS\n";
             }
             // Reset our current state to stack init
-            setState(CLibEzspState::INIT_IN_PROGRESS);
+            this->setState(CLibEzspInternalState::STACK_INIT);
         }
         break;
         /*
