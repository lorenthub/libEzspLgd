--- conflicted
+++ resolved
@@ -402,11 +402,7 @@
                 clogW << "Got EZSP_NETWORK_STATE with value " << static_cast<unsigned int>(i_msg_receive.at(0)) << " while not in STACK_INIT state... assuming stack has been initialized\n";
             }
             clogI << "CAppDemo::stackInit Returned EZSP_NETWORK_STATE=" << unsigned(i_msg_receive.at(0)) << " while CLibEzspInternalState=" << static_cast<unsigned int>(this->getState()) << "\n";
-<<<<<<< HEAD
-            if (EMBER_NO_NETWORK == i_msg_receive.at(0) )
-=======
             if( EMBER_NO_NETWORK == i_msg_receive.at(0) )
->>>>>>> 9cd31f9d
             {
                 // We create a network on the required channel
                 if (this->getState() == CLibEzspInternalState::STACK_INIT)
