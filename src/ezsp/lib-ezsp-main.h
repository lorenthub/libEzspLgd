/**
 * @file lib-ezsp-main.h
 *
 * @brief Main entry point for drive lib ezsp
 */
 
#pragma once

#include "spi/IUartDriver.h"
#include "spi/TimerBuilder.h"

#include "ezsp/ezsp-dongle.h"
#include "ezsp/zigbee-tools/zigbee-networking.h"
#include "ezsp/zigbee-tools/zigbee-messaging.h"
#include "ezsp/zigbee-tools/green-power-sink.h"
#include "ezsp/zbmessage/green-power-device.h"

#include "ezsp/ezsp-dongle-observer.h"
#include "ezsp/green-power-observer.h"


/**
 * @brief Possible states of the state machine used by class CLibEzspMain
 */
enum class CLibEzspState { 
<<<<<<< HEAD
    UNINITIALIZED,                      /*<! Initial state, before starting. */
    READY,                              /*<! Library is ready to work and process new command */
    INIT_FAILED,                        /*<! Initialisation failed, Library is out of work */
    SINK_BUSY,                          /*<! Enclosed sink is busy executing commands */
    FW_UPGRADE,                         /*<! Firmware upgrade is in progress */
=======
    NO_INIT,            /*<! Initial state, before starting. */
    READY,              /*<! Library is ready to work and process new command */
    INIT_FAILED,        /*<! Initialisation failed, Library is out of work */
    INIT_IN_PROGRESS,         /*<! We are starting up the Zigbee stack in the adapter */
    LEAVE_NWK_IN_PROGRESS, /*<! We are currently creating a new Zigbee network */
    FORM_NWK_IN_PROGRESS, /*<! We are currently leaving the Zigbee network we previously joined */
    SINK_BUSY,          /*<! Enclosed sink is busy executing commands */
>>>>>>> d6fc412f
};

/**
 * @brief Internal states for CLibEzspMain (not exposed outside of CLibEzspMain)
 */
enum class CLibEzspInternalState;

/**
 * @brief Class allowing sending commands and receiving events from an EZSP interface
 */
class CLibEzspMain : public CEzspDongleObserver, CGpObserver
{
public:
    typedef std::function<void (CLibEzspState i_state)> FStateCallback;    /*!< Callback type for method registerLibraryStateCallback() */
    typedef std::function<void (CGpFrame &i_gpf)> FGpFrameRecvCallback; /*!< Callback type for method registerGPFrameRecvCallback() */
    typedef std::function<void (uint32_t &i_gpd_id, bool i_gpd_known, CGpdKeyStatus i_gpd_key_status)> FGpSourceIdCallback; /*!< Callback type for method registerGPSourceIdCallback() */

    /**
     * @brief Default constructor with minimal args to initialize library
     *
     * @param uartDriver An IUartDriver instance to send/receive EZSP message over a serial line
     * @param timerbuilder An ITimerFactory used to generate ITimer objects
     * @param requestZbNetworkResetToChannel Set this to non 0 if we should destroy any pre-existing Zigbee network in the EZSP adapter and recreate a new Zigbee network on the specified 802.15.4 channel number
     */
    CLibEzspMain(IUartDriver* uartDriver, TimerBuilder &timerbuilder, unsigned int requestZbNetworkResetToChannel=0);

    CLibEzspMain() = delete; /*<! Construction without arguments is not allowed */
    CLibEzspMain(const CLibEzspMain&) = delete; /*<! No copy construction allowed */
    CLibEzspMain& operator=(CLibEzspMain) = delete; /*<! No assignment allowed */    

    /**
     * @brief Register callback on current library state
     *
     * @param newObsStateCallback A callback function of type void func(CLibEzspState i_state), that will be invoked each time our internal state will change (or nullptr to disable callbacks)
     */
    void registerLibraryStateCallback(FStateCallback newObsStateCallback);

    /**
     * @brief Register callback to receive all authenticated incoming green power frames
     *
     * @param newObsGPFrameRecvCallback A callback function that will be invoked each time a new valid green power frame is received from a known source ID (or nullptr to disable callbacks)
     */
    void registerGPFrameRecvCallback(FGpFrameRecvCallback newObsGPFrameRecvCallback);

    /**
     * @brief Register callback to receive all incoming green power sourceId
     *
     * @param newObsGPSourceIdCallback A callback function that will be invoked each time a new source ID transmits over the air (or nullptr to disable callbacks)
     */
    void registerGPSourceIdCallback(FGpSourceIdCallback newObsGPSourceIdCallback);

    /**
     * @brief Remove GP all devices from sink
     *
     * After invoking this method, we won't process any message from any GP devices (but registerGPSourceIdCallback will still be triggered)
     *
     * @return true if the action is going to be run in the background, false if the sink is busy
     */
    bool clearAllGPDevices();

    /**
     * @brief Remove a specific set of GP devices from sink (identified by their source ID value)
     *
     * After invoking this method, we won't process any message from the GP devices provided as argument (but registerGPSourceIdCallback will still be triggered)
     *
     * @param sourceIdList A list of source IDs to remove
     *
     * @return true if the action is going to be run in the background, false if the sink is busy
     */
    bool removeGPDevices(std::vector<uint32_t>& sourceIdList);

    /**
     * @brief Add a specific set of GP devices from sink (identified by their source ID value+key)
     *
     * After invoking this method, we will start taking into acocunt all messages from the GP devices provided as argument
     *
     * @param gpDevicesList A list of CGpDevice objects containing source ID + key pairs to add
     *
     * @return true if the action is going to be run in the background, false if the sink is busy
     */
    bool addGPDevices(const std::vector<CGpDevice> &gpDevicesList);

    /**
     * @brief Controls the answer to request channel messages sent by GP devices
     *
     * @param allowed Set to true if answers to request channel is allowed
     */
    void setAnswerToGpfChannelRqstPolicy(bool allowed);

    /**
     * @brief Switch the embedded firmware to booloader prompt mode
     */
    void jumpToBootloader();

private:
    TimerBuilder &timerbuilder;	/*!< A builder to create timer instances */
    uint8_t exp_ezsp_version;   /*!< Expected EZSP version from dongle, at initial state then current version of dongle */
    CLibEzspInternalState lib_state;    /*!< Current state for our internal state machine */
    FStateCallback obsStateCallback;	/*!< Optional user callback invoked by us each time library state change */
    CEzspDongle dongle; /*!< Dongle manipulation handler */
    CZigbeeMessaging zb_messaging;  /*!< Zigbee messages utility */
    CZigbeeNetworking zb_nwk;   /*!< Zigbee networking utility */
    CGpSink gp_sink;    /*!< Internal Green Power sink utility */
    FGpFrameRecvCallback obsGPFrameRecvCallback;   /*!< Optional user callback invoked by us each time a green power message is received */
    FGpSourceIdCallback obsGPSourceIdCallback;	/*!< Optional user callback invoked by us each time a green power message is received */
    unsigned int resetDot154ChannelAtInit;    /*!< Do we destroy any pre-existing Zigbee network in the adapter at startup (!=0), if so this will contain the value of the new 802.15.4 channel to use */

    void setState( CLibEzspInternalState i_new_state );
    CLibEzspInternalState getState() const;
    void dongleInit( uint8_t ezsp_version);
    void stackInit();

    /**
     * Oberver handlers
     */
    void handleDongleState( EDongleState i_state );
    void handleEzspRxMessage( EEzspCmd i_cmd, std::vector<uint8_t> i_msg_receive );
    void handleBootloaderPrompt();
    void handleRxGpFrame( CGpFrame &i_gpf );
    void handleRxGpdId( uint32_t &i_gpd_id, bool i_gpd_known, CGpdKeyStatus i_gpd_key_status );
};<|MERGE_RESOLUTION|>--- conflicted
+++ resolved
@@ -23,21 +23,11 @@
  * @brief Possible states of the state machine used by class CLibEzspMain
  */
 enum class CLibEzspState { 
-<<<<<<< HEAD
     UNINITIALIZED,                      /*<! Initial state, before starting. */
     READY,                              /*<! Library is ready to work and process new command */
     INIT_FAILED,                        /*<! Initialisation failed, Library is out of work */
     SINK_BUSY,                          /*<! Enclosed sink is busy executing commands */
     FW_UPGRADE,                         /*<! Firmware upgrade is in progress */
-=======
-    NO_INIT,            /*<! Initial state, before starting. */
-    READY,              /*<! Library is ready to work and process new command */
-    INIT_FAILED,        /*<! Initialisation failed, Library is out of work */
-    INIT_IN_PROGRESS,         /*<! We are starting up the Zigbee stack in the adapter */
-    LEAVE_NWK_IN_PROGRESS, /*<! We are currently creating a new Zigbee network */
-    FORM_NWK_IN_PROGRESS, /*<! We are currently leaving the Zigbee network we previously joined */
-    SINK_BUSY,          /*<! Enclosed sink is busy executing commands */
->>>>>>> d6fc412f
 };
 
 /**
