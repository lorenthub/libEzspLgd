LOCAL_LDFLAGS ?= -L/home/seb/_DEV/serial/compiled/li
LOCAL_INC ?= -I/home/seb/_DEV/serial/compiled/include

CXXFLAGS = -DUSE_SERIALCPP -W -Wall -pedantic -std=c++11 -Wno-unused-parameter -g -Weffc++
LDFLAGS = $(LOCAL_LDFLAGS) -lserial -lpthread

EXEC = mainEzspTest
OBJECTFILES = mainEzspTest.o \
			  CAppDemo.o \
			  dummy_db.o \
			  ../domain/ezsp-dongle.o \
			  ../domain/ash.o \
			  ../domain/zbmessage/zigbee-message.o \
			  ../domain/zbmessage/zclheader.o \
			  ../domain/zbmessage/zclframecontrol.o \
			  ../domain/zbmessage/apsoption.o \
			  ../domain/zbmessage/aps.o \
			  ../domain/zbmessage/zdp-enum.o \
			  ../domain/ezsp-protocol/ezsp-enum.o \
			  ../domain/ezsp-protocol/get-network-parameters-response.o \
			  ../domain/ezsp-protocol/struct/ember-network-parameters.o \
			  ../domain/ezsp-protocol/struct/ember-key-struct.o \
			  ../domain/ezsp-protocol/struct/ember-child-data-struct.o \
			  ../domain/zigbee-tools/zigbee-networking.o \
			  ../domain/zigbee-tools/zigbee-messaging.o \
			  ../spi/GenericAsyncDataInputObservable.o \
			  ../spi/serial/SerialUartDriver.o \
<<<<<<< HEAD
			  ../spi/mock-uart/MockUartDriver.o \
=======
			  ../spi/console/ConsoleLogger.o \
>>>>>>> 36d7df31
			  ../spi/cppthreads/CppThreadsTimerFactory.o \
			  ../spi/cppthreads/CppThreadsTimer.o

CLEANFILES = $(OBJECTFILES) $(EXEC)
INC = $(LOCAL_INC) -I../spi -I../domain -I../domain/zbmessage

all: $(EXEC)

$(EXEC): $(OBJECTFILES)
	$(CXX) $(OBJECTFILES) $(LDFLAGS) $(LIBCGICC_LDFLAGS) -o $(EXEC)

%.o: %.cpp
	$(CXX) $(CXXFLAGS) $(LIBCGICC_CXXFLAGS) $(INC) -c $< -o $@

clean:
	rm -f $(CLEANFILES)<|MERGE_RESOLUTION|>--- conflicted
+++ resolved
@@ -25,11 +25,8 @@
 			  ../domain/zigbee-tools/zigbee-messaging.o \
 			  ../spi/GenericAsyncDataInputObservable.o \
 			  ../spi/serial/SerialUartDriver.o \
-<<<<<<< HEAD
 			  ../spi/mock-uart/MockUartDriver.o \
-=======
 			  ../spi/console/ConsoleLogger.o \
->>>>>>> 36d7df31
 			  ../spi/cppthreads/CppThreadsTimerFactory.o \
 			  ../spi/cppthreads/CppThreadsTimer.o
 
