/**
 * @file CAppDemo.h
 */

#pragma once

#include <vector>

#include "../domain/ezsp-dongle.h"
#include "../domain/zigbee-tools/zigbee-networking.h"
#include "../domain/zigbee-tools/zigbee-messaging.h"
#include "../domain/zigbee-tools/green-power-sink.h"
#include "../domain/zbmessage/green-power-device.h"
#include "../spi/IUartDriver.h"
#include "../spi/ITimerFactory.h"
#include "../spi/ILogger.h"
#include "dummy_db.h"

#define TEST_MQTT

#ifdef TEST_MQTT
    #include "mqtt.h"
#endif

typedef enum
{
    APP_NOT_INIT, // starting state
    APP_READY,  // default state if no action in progress
    APP_ERROR,  // something wrong
    APP_INIT_IN_PROGRESS, // dongle init in progress
    APP_LEAVE_IN_PROGRESS, // leave a in progress
    APP_FORM_NWK_IN_PROGRESS // form a network in progress
}EAppState;

class CAppDemo : public CEzspDongleObserver, CGpObserver
{
public:
<<<<<<< HEAD
    CAppDemo(IUartDriver& uartDriver, ITimerFactory &i_timer_factory, bool reset=false, unsigned int networkChannel=11, const std::vector<uint32_t>& sourceIdList={});
    ~CAppDemo();
=======
    CAppDemo(IUartDriver& uartDriver, ITimerFactory &i_timer_factory, bool reset=false, bool openGpCommissionning=false, bool openZigbeeCommissionning=false, unsigned int networkChannel=11, const std::vector<CGpDevice>& gpDevicesList={});
>>>>>>> d535114b

    /**
     * Callback
     */
    void handleDongleState( EDongleState i_state );
    void handleEzspRxMessage( EEzspCmd i_cmd, std::vector<uint8_t> i_msg_receive );
    void handleRxGpFrame( CGpFrame &i_gpf );

private:
    void setAppState( EAppState i_state );
    void dongleInit();
    void stackInit();

<<<<<<< HEAD
    static bool extractClusterReport( const std::vector<uint8_t >& payload, size_t& usedBytes, uint32_t sourceId, uint8_t linkValue, myMqtt& mqttPub );
    static bool extractMultiClusterReport( std::vector<uint8_t > payload, uint32_t sourceId, uint8_t linkValue, myMqtt& mqttPub );
=======
    static bool extractClusterReport( const std::vector<uint8_t >& payload, uint8_t& usedBytes );
    static bool extractMultiClusterReport( std::vector<uint8_t > payload );
>>>>>>> d535114b


private:
    CEzspDongle dongle;
    CZigbeeMessaging zb_messaging;
    CZigbeeNetworking zb_nwk;
    CGpSink gp_sink;
    EAppState app_state;
    Cdb db;
    uint8_t ezsp_version;
    bool reset_wanted;	/*!< Do we reset the network and re-create a new one? */
    bool openGpCommissionningAtStartup;	/* Do we open GP commissionning at dongle initialization? */
    bool openZigbeeCommissionningAtStartup;	/* Do we open the Zigbee network at dongle initialization? */
    unsigned int channel;	/*!< The Zigbee channel on which to create the network (if reset_wanted is set) */
<<<<<<< HEAD
#ifdef TEST_MQTT
    myMqtt mqtt_pub;
#endif
};
=======
    std::vector<CGpDevice> gpdList;	/*!< The list of GP devices we are monitoring */
};
>>>>>>> d535114b
<|MERGE_RESOLUTION|>--- conflicted
+++ resolved
@@ -35,12 +35,7 @@
 class CAppDemo : public CEzspDongleObserver, CGpObserver
 {
 public:
-<<<<<<< HEAD
-    CAppDemo(IUartDriver& uartDriver, ITimerFactory &i_timer_factory, bool reset=false, unsigned int networkChannel=11, const std::vector<uint32_t>& sourceIdList={});
-    ~CAppDemo();
-=======
     CAppDemo(IUartDriver& uartDriver, ITimerFactory &i_timer_factory, bool reset=false, bool openGpCommissionning=false, bool openZigbeeCommissionning=false, unsigned int networkChannel=11, const std::vector<CGpDevice>& gpDevicesList={});
->>>>>>> d535114b
 
     /**
      * Callback
@@ -54,13 +49,8 @@
     void dongleInit();
     void stackInit();
 
-<<<<<<< HEAD
-    static bool extractClusterReport( const std::vector<uint8_t >& payload, size_t& usedBytes, uint32_t sourceId, uint8_t linkValue, myMqtt& mqttPub );
+    static bool extractClusterReport( const std::vector<uint8_t >& payload, uint32_t sourceId, uint8_t linkValue, myMqtt& mqttPub, uint8_t& usedBytes );
     static bool extractMultiClusterReport( std::vector<uint8_t > payload, uint32_t sourceId, uint8_t linkValue, myMqtt& mqttPub );
-=======
-    static bool extractClusterReport( const std::vector<uint8_t >& payload, uint8_t& usedBytes );
-    static bool extractMultiClusterReport( std::vector<uint8_t > payload );
->>>>>>> d535114b
 
 
 private:
@@ -75,12 +65,8 @@
     bool openGpCommissionningAtStartup;	/* Do we open GP commissionning at dongle initialization? */
     bool openZigbeeCommissionningAtStartup;	/* Do we open the Zigbee network at dongle initialization? */
     unsigned int channel;	/*!< The Zigbee channel on which to create the network (if reset_wanted is set) */
-<<<<<<< HEAD
+    std::vector<CGpDevice> gpdList;	/*!< The list of GP devices we are monitoring */
 #ifdef TEST_MQTT
     myMqtt mqtt_pub;
 #endif
 };
-=======
-    std::vector<CGpDevice> gpdList;	/*!< The list of GP devices we are monitoring */
-};
->>>>>>> d535114b
