--- conflicted
+++ resolved
@@ -17,17 +17,8 @@
 #include "../domain/byte-manip.h"
 
 
-<<<<<<< HEAD
 CAppDemo::CAppDemo(IUartDriver *uartDriver, ITimerFactory& i_timer_factory, ILogger& loggerToUse) :
     logger(loggerToUse), dongle(i_timer_factory,this), zb_messaging(dongle,i_timer_factory), zb_nwk(dongle, zb_messaging)
-=======
-CAppDemo::CAppDemo(IUartDriver *uartDriver, ITimerFactory &i_timer_factory) : 
-	dongle(i_timer_factory, this),
-	zb_messaging(dongle, i_timer_factory),
-	zb_nwk(dongle, zb_messaging),
-	app_state(APP_NOT_INIT),
-	db()
->>>>>>> 1faa8085
 {
     // uart
     if( dongle.open(uartDriver) )
