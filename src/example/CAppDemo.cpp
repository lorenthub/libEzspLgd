/**
 * @file CAppDemo.cpp
 */

#include <iostream>
#include <sstream>
#include <iomanip>
#include <ctime>
#include <map>

#include "CAppDemo.h"
#include "../domain/ezsp-protocol/get-network-parameters-response.h"
#include "../domain/ezsp-protocol/struct/ember-key-struct.h"
#include "../domain/ezsp-protocol/ezsp-enum.h"
#include "../domain/zbmessage/zdp-enum.h"
#include "../domain/zbmessage/zigbee-message.h"
#include "../domain/byte-manip.h"


CAppDemo::CAppDemo(IUartDriver *uartDriver, ITimerFactory &i_timer_factory) : 
	dongle(i_timer_factory, this),
	zb_messaging(dongle, i_timer_factory),
	zb_nwk(dongle, zb_messaging),
	app_state(APP_NOT_INIT),
	db()
{
    // uart
    if( dongle.open(uartDriver) )
    {
        clogI << "CAppDemo open success !" << std::endl;
        dongle.registerObserver(this);
        setAppState(APP_INIT_IN_PROGRESS);
    }
}

void CAppDemo::handleDongleState( EDongleState i_state )
{
    clogI << "CAppDemo::dongleState : " << i_state << std::endl;

    if( DONGLE_READY == i_state )
    {
        if( APP_INIT_IN_PROGRESS == app_state )
        {
            dongleInit();
        }
    }
    else if( DONGLE_REMOVE == i_state )
    {
        // \todo manage this !
    }
}

void CAppDemo::handleEzspRxMessage( EEzspCmd i_cmd, std::vector<uint8_t> i_msg_receive ) {
    //-- clogI << "CAppDemo::ezspHandler " << CEzspEnum::EEzspCmdToString(i_cmd) << std::endl;

    switch( i_cmd )
    {
        case EZSP_STACK_STATUS_HANDLER:
        {
            clogI << "CEZSP_STACK_STATUS_HANDLER status : " << CEzspEnum::EEmberStatusToString(static_cast<EEmberStatus>(i_msg_receive.at(0))) << std::endl;
            setAppState(APP_READY);

            // we open network, so we can enter new devices
            zb_nwk.OpenNetwork( 60 );

            // we retrieve network information and key and eui64 of dongle (can be done before)
            dongle.sendCommand(EZSP_GET_NETWORK_PARAMETERS);
            dongle.sendCommand(EZSP_GET_EUI64);
            std::vector<uint8_t> l_payload;
            l_payload.push_back(EMBER_CURRENT_NETWORK_KEY);
            dongle.sendCommand(EZSP_GET_KEY, l_payload);

            // start discover of existing product inside network
            zb_nwk.startDiscoverProduct([&](EmberNodeType i_type, EmberEUI64 i_eui64, EmberNodeId i_id){
                clogI << " Is it a new product ";
                clogI << "[type : "<< CEzspEnum::EmberNodeTypeToString(i_type) << "]";
                clogI << "[eui64 :";
                for(uint8_t loop=0; loop<i_eui64.size(); loop++){ clogI << " " << std::hex << std::setw(2) << std::setfill('0') << unsigned(i_eui64[loop]); }
                clogI << "]";
                clogI << "[id : "<< std::hex << std::setw(4) << std::setfill('0') << unsigned(i_id) << "]";
                clogI << " ?" << std::endl;

                if( db.addProduct( i_eui64, i_id ) )
                {
                    clogI << "YES !! Retrieve information for binding" << std::endl;

                    // retrieve information about device, starting by discover list of active endpoint
                    std::vector<uint8_t> payload;
                    payload.push_back(u16_get_lo_u8(i_id));
                    payload.push_back(u16_get_hi_u8(i_id));

                    zb_messaging.SendZDOCommand( i_id, ZDP_ACTIVE_EP, payload );
                }
            });
        }
        break;
        case EZSP_GET_NETWORK_PARAMETERS:
        {
            CGetNetworkParamtersResponse l_rsp(i_msg_receive);
            clogI << l_rsp.String() << std::endl;
        }
        break;
        case EZSP_GET_KEY:
        {
            EEmberStatus l_status = static_cast<EEmberStatus>(i_msg_receive.at(0));
            i_msg_receive.erase(i_msg_receive.begin());
            CEmberKeyStruct l_rsp(i_msg_receive);
            clogI << "EZSP_GET_KEY status : " << CEzspEnum::EEmberStatusToString(l_status) << ", " << l_rsp.String() << std::endl;
        }
        break;
        case EZSP_GET_EUI64:
        {
            // put eui64 on database for later use
            db.dongleEui64.clear();
            for( uint8_t loop=0; loop<EMBER_EUI64_BYTE_SIZE; loop++ )
            {
                db.dongleEui64.push_back(i_msg_receive.at(loop));
            }
        }
        break;
        case EZSP_VERSION:
        {
            // check if the wanted protocol version, and display stack version
            if( 6 == i_msg_receive.at(0) )
            {
                // all is good
                std::stringstream bufDump;

                // prtocol
                bufDump << std::hex << std::setw(2) << std::setfill('0') << static_cast<unsigned int>(i_msg_receive[0]) << ".";

                // type
                bufDump << std::hex << std::setw(2) << std::setfill('0') << static_cast<unsigned int>(i_msg_receive[1]) << ".";

                // version
                uint16_t l_version = dble_u8_to_u16(i_msg_receive[3], i_msg_receive[2]);
                bufDump << std::hex << std::setw(2) << std::setfill('0') << static_cast<unsigned int>(l_version);

                clogI << "Stack version : " << bufDump.str() << std::endl;

                // configure stack for this application
                stackInit();
            }
            else
            {
                clogI << "EZSP version Not supported !" << std::endl;
            }
        }
        break;
        case EZSP_NETWORK_STATE:
        {
            clogI << "CAppDemo::stackInit Return EZSP_NETWORK_STATE : " << unsigned(i_msg_receive.at(0)) << std::endl;
            if( EMBER_NO_NETWORK == i_msg_receive.at(0) )
            {
                // we decide to create an HA1.2 network
                clogI << "CAppDemo::stackInit Call formHaNetwork" << std::endl;
                if( APP_INIT_IN_PROGRESS == app_state )
                {
                    zb_nwk.formHaNetwork();
                    //set new state
                    setAppState(APP_FORM_NWK_IN_PROGRESS);
                }
                
            }
        }
        break;
        case EZSP_INCOMING_MESSAGE_HANDLER:
        {
            // the most important function where all zigbee incomming message arrive
            EmberIncomingMessageType type = static_cast<EmberIncomingMessageType>(i_msg_receive.at(0));
            std::vector<uint8_t> l_aps_raw;
            for(uint8_t loop=0;loop<CAPSFrame::getSize();loop++){l_aps_raw.push_back(i_msg_receive.at(1U+loop));}
            //uint8_t last_hop_lqi = i_msg_receive.at(1U+CAPSFrame::getSize());
            uint8_t last_hop_rssi = i_msg_receive.at(2U+CAPSFrame::getSize());
            EmberNodeId sender = static_cast<EmberNodeId>(dble_u8_to_u16(i_msg_receive.at(4U+CAPSFrame::getSize()), i_msg_receive.at(3U+CAPSFrame::getSize())));
            //uint8_t binding_idx = i_msg_receive.at(5U+CAPSFrame::getSize());
            //uint8_t address_idx = i_msg_receive.at(6U+CAPSFrame::getSize());
            uint8_t msg_length = i_msg_receive.at(7U+CAPSFrame::getSize());
            std::vector<uint8_t>l_msg_raw;
            for(uint8_t loop=0;loop<msg_length;loop++){l_msg_raw.push_back(i_msg_receive.at(8U+CAPSFrame::getSize()+loop));}

            clogI << "EZSP_INCOMING_MESSAGE_HANDLER type : " << CEzspEnum::EmberIncomingMessageTypeToString(type) << 
                ", last hop rssi : " << unsigned(last_hop_rssi) << 
                ", from : "<< std::hex << std::setw(4) << std::setfill('0') << unsigned(sender) << std::endl;

            // not process some type of messages
            if( !((EMBER_INCOMING_BROADCAST_LOOPBACK==type) || (EMBER_INCOMING_MULTICAST_LOOPBACK==type) || (EMBER_INCOMING_MANY_TO_ONE_ROUTE_REQUEST==type)) )
            {
                // build a zigbee message to simplify process
                CZigBeeMsg zbMsg;
                zbMsg.Set(l_aps_raw,l_msg_raw);

                if( 0 == zbMsg.GetAps().src_ep )
                {
                    EZdpLowByte zdp_low = static_cast<EZdpLowByte>(u16_get_lo_u8(zbMsg.GetAps().cluster_id));

                    // Zigbee Device Object
                    if( ZDP_HIGHT_BYTE_RESPONSE == u16_get_hi_u8(zbMsg.GetAps().cluster_id))
                    {
                        switch(zdp_low)
                        {
                            case ZDP_ACTIVE_EP:
                            {
                                // byte 0 is for sequence number, ignore it!
<<<<<<< HEAD
                                uint8_t status = zbMsg.GetPayload()->at(1U);
                                EmberNodeId address = static_cast<EmberNodeId>(dble_u8_to_u16(zbMsg.GetPayload()->at(3U), zbMsg.GetPayload()->at(2U)));
                                uint8_t ep_count = zbMsg.GetPayload()->at(4U);
                                std::vector<uint8_t> ep_list;
                                for(uint8_t loop=0; loop<ep_count;loop++){ep_list.push_back(zbMsg.GetPayload()->at(5U+loop));}

                                // DEBUG
                                std::cout << CZdpEnum::ToString(zdp_low) << " Response with status : " <<
=======
                                uint8_t status = zbMsg.GetPayload().at(1U);
                                EmberNodeId address = static_cast<EmberNodeId>(dble_u8_to_u16(zbMsg.GetPayload().at(3U), zbMsg.GetPayload().at(2U)));
                                uint8_t ep_count = zbMsg.GetPayload().at(4U);
                                std::vector<uint8_t> ep_list;
                                for(uint8_t loop=0; loop<ep_count;loop++){ep_list.push_back(zbMsg.GetPayload().at(5U+loop));}

                                // DEBUG
                                clogI << CZdpEnum::ToString(zdp_low) << " Response with status : " << 
>>>>>>> 68b4239e
                                    std::hex << std::setw(2) << std::setfill('0') << unsigned(status) << std::endl;

                                // for each active endpoint request simple descriptor
                                std::vector<uint8_t> payload;
                                for(uint8_t loop=0; loop<ep_list.size();loop++)
                                {
                                    payload.clear();
                                    payload.push_back(u16_get_lo_u8(address));
                                    payload.push_back(u16_get_hi_u8(address));
                                    payload.push_back(ep_list.at(loop));
                                    zb_messaging.SendZDOCommand(address,ZDP_SIMPLE_DESC,payload);
                                }

                            }
                            break;
                            case ZDP_SIMPLE_DESC:
                            {
                                // for this simple exemple when we receive a simple descriptor we loop on cluster server and we bind each cluster who is interresting for us.
                                // byte 0 is for sequence number, ignore it!
<<<<<<< HEAD
                                uint8_t status = zbMsg.GetPayload()->at(1U);

                                if( 0 == status )
                                {
                                    EmberNodeId address = static_cast<EmberNodeId>(dble_u8_to_u16(zbMsg.GetPayload()->at(3U), zbMsg.GetPayload()->at(2U)));
                                    uint8_t lentgh = zbMsg.GetPayload()->at(4U);
                                    uint8_t endpoint = zbMsg.GetPayload()->at(5U);
                                    uint16_t profile_id = dble_u8_to_u16(zbMsg.GetPayload()->at(7U), zbMsg.GetPayload()->at(6U));
                                    uint16_t device_id = dble_u8_to_u16(zbMsg.GetPayload()->at(9U), zbMsg.GetPayload()->at(8U));
                                    uint8_t version = zbMsg.GetPayload()->at(10U);
                                    uint8_t in_count = zbMsg.GetPayload()->at(11U);
                                    uint8_t out_count = zbMsg.GetPayload()->at(12U+(2U*in_count));
                                    std::vector<uint16_t> in_list;
                                    for(uint8_t loop=0; loop<in_count; loop++)
                                    {
                                        in_list.push_back(dble_u8_to_u16(zbMsg.GetPayload()->at(13U+(2U*loop)), zbMsg.GetPayload()->at(12U+(2U*loop))));
=======
                                uint8_t status = zbMsg.GetPayload().at(1U);

                                if( 0 == status )
                                {
                                    EmberNodeId address = static_cast<EmberNodeId>(dble_u8_to_u16(zbMsg.GetPayload().at(3U), zbMsg.GetPayload().at(2U)));
                                    uint8_t lentgh = zbMsg.GetPayload().at(4U);
                                    uint8_t endpoint = zbMsg.GetPayload().at(5U);
                                    uint16_t profile_id = dble_u8_to_u16(zbMsg.GetPayload().at(7U), zbMsg.GetPayload().at(6U));
                                    uint16_t device_id = dble_u8_to_u16(zbMsg.GetPayload().at(9U), zbMsg.GetPayload().at(8U));
                                    uint8_t version = zbMsg.GetPayload().at(10U);
                                    uint8_t in_count = zbMsg.GetPayload().at(11U);
                                    uint8_t out_count = zbMsg.GetPayload().at(12U+(2U*in_count));
                                    std::vector<uint16_t> in_list;
                                    for(uint8_t loop=0; loop<in_count; loop++)
                                    {
                                        in_list.push_back(dble_u8_to_u16(zbMsg.GetPayload().at(13U+(2U*loop)), zbMsg.GetPayload().at(12U+(2U*loop))));
>>>>>>> 68b4239e
                                    }
                                    std::vector<uint16_t> out_list;
                                    for(uint8_t loop=0; loop<out_count; loop++)
                                    {
<<<<<<< HEAD
                                        out_list.push_back(dble_u8_to_u16(zbMsg.GetPayload()->at(14U+(2U*in_count)+(2U*loop)), zbMsg.GetPayload()->at(13U+(2U*in_count)+(2U*loop))));
=======
                                        out_list.push_back(dble_u8_to_u16(zbMsg.GetPayload().at(14U+(2U*in_count)+(2U*loop)), zbMsg.GetPayload().at(13U+(2U*in_count)+(2U*loop))));
>>>>>>> 68b4239e
                                    }

                                    std::stringstream buf;
                                    buf << CZdpEnum::ToString(zdp_low) << " Response : " <<
                                        "[ status : " << std::hex << std::setw(2) << std::setfill('0') << unsigned(status) << "]" <<
                                        "[ address : " << std::hex << std::setw(4) << std::setfill('0') << unsigned(address) << "]" <<
                                        "[ lentgh : " << std::hex << std::setw(2) << std::setfill('0') << unsigned(lentgh) << "]" <<
                                        "[ endpoint : " << std::hex << std::setw(2) << std::setfill('0') << unsigned(endpoint) << "]" <<
                                        "[ profile_id : " << std::hex << std::setw(4) << std::setfill('0') << unsigned(profile_id) << "]" <<
                                        "[ device_id : " << std::hex << std::setw(4) << std::setfill('0') << unsigned(device_id) << "]" <<
                                        "[ version : " << std::hex << std::setw(2) << std::setfill('0') << unsigned(version) << "]" <<
                                        "[ in_count : " << std::hex << std::setw(2) << std::setfill('0') << unsigned(in_count) << "]" <<
                                        "[ in : ";
                                    for(uint8_t loop=0; loop<in_list.size(); loop++){ buf << std::hex << std::setw(4) << std::setfill('0') << unsigned(in_list.at(loop)) << ", "; }
                                    buf << "][ out_count : " << std::hex << std::setw(2) << std::setfill('0') << unsigned(out_count) << "]" <<
                                        "[ out : ";
                                    for(uint8_t loop=0; loop<out_list.size(); loop++){ buf << std::hex << std::setw(4) << std::setfill('0') << unsigned(out_list.at(loop)) << ", "; }
                                    buf << "]";
                                    clogI << buf.str() << std::endl;

                                    
                                    // search in server [in] list
                                    for(uint8_t loop=0; loop<in_list.size(); loop++)
                                    {
                                        // if we know one cluster we bind to it   
                                        if( 0x0402 == in_list.at(loop) )
                                        {
                                            // Temperature Measurement
                                            clogI << "<<< Bind Temperature" << std::endl;

                                            std::vector<uint8_t> payload;
                                            // source (product)
                                            // eui64
                                            EmberEUI64 src = db.getProductEui( address );
                                            payload.insert(payload.begin(),src.begin(),src.end());
                                            // ep
                                            payload.push_back(endpoint);
                                            // cluster
                                            payload.push_back(0x02);
                                            payload.push_back(0x04);

                                            // destination type (long address)
                                            payload.push_back(3);

                                            // destination (dongle)
                                            // eui64
                                            payload.insert(payload.end(),db.dongleEui64.begin(),db.dongleEui64.end());
                                            // ep
                                            payload.push_back(1);

                                            zb_messaging.SendZDOCommand(address,ZDP_BIND,payload);
                                        }
                                        else if( 0x0405 == in_list.at(loop) )
                                        {
                                            // Relative Humidity Measurement
                                            clogI << "<<< Bind Humidity" << std::endl;

                                            std::vector<uint8_t> payload;
                                            // source (product)
                                            // eui64
                                            EmberEUI64 src = db.getProductEui( address );
                                            payload.insert(payload.begin(),src.begin(),src.end());
                                            // ep
                                            payload.push_back(endpoint);
                                            // cluster
                                            payload.push_back(0x05);
                                            payload.push_back(0x04);

                                            // destination type (long address)
                                            payload.push_back(3);

                                            // destination (dongle)
                                            // eui64
                                            payload.insert(payload.end(),db.dongleEui64.begin(),db.dongleEui64.end());
                                            // ep
                                            payload.push_back(1);

                                            zb_messaging.SendZDOCommand(address,ZDP_BIND,payload);
                                        }
                                    }
                                }
                                else
                                {
                                    clogI << CZdpEnum::ToString(zdp_low) << " Response with status : " << 
                                        std::hex << std::setw(2) << std::setfill('0') << unsigned(status) << std::endl;
                                }
                            }
                            break;

                            default:
                            {
                                // DEBUG
                                clogI << "ZDO Response : " << CZdpEnum::ToString(zdp_low) << std::endl;
                            }
                            break;
                        }

                    }
                    else
                    {
                        if( ZDP_DEVICE_ANNOUNCE == zdp_low )
                        {
                            clogI << "ZDO Request : " << CZdpEnum::ToString(zdp_low) << std::endl;

                            // we receive a device announce because a child join or rejoin network, start a discover endpoint process

                            // byte 0 is for sequence number, ignore it!
<<<<<<< HEAD
                            EmberNodeId address = dble_u8_to_u16(zbMsg.GetPayload()->at(2U), zbMsg.GetPayload()->at(1U));
                            EmberEUI64 eui64;
                            for(uint8_t loop=0; loop<EMBER_EUI64_BYTE_SIZE; loop++){ eui64.push_back(zbMsg.GetPayload()->at(3U+loop)); }
=======
                            EmberNodeId address = dble_u8_to_u16(zbMsg.GetPayload().at(2U), zbMsg.GetPayload().at(1U));
                            EmberEUI64 eui64;
                            for(uint8_t loop=0; loop<EMBER_EUI64_BYTE_SIZE; loop++){ eui64.push_back(zbMsg.GetPayload().at(3U+loop)); }
>>>>>>> 68b4239e

                            // add to database
                            db.addProduct( eui64, address );

                            std::vector<uint8_t> payload;
                            payload.push_back(u16_get_lo_u8(address));
                            payload.push_back(u16_get_hi_u8(address));

                            zb_messaging.SendZDOCommand( address, ZDP_ACTIVE_EP, payload );
                        }
                        else
                        {
                            // DEBUG
                            clogI << "ZDO Request : " << CZdpEnum::ToString(zdp_low) << std::endl;
                        }

                    }
                }
                else
                {
                    // applicative zigbee message
                    std::stringstream buf;
<<<<<<< HEAD
                    buf << "ZCL : " <<
                        "[ endpoint : " << std::hex << std::setw(2) << std::setfill('0') << unsigned(zbMsg.GetAps()->src_ep) << "]" <<
                        "[ cluster : " << std::hex << std::setw(4) << std::setfill('0') << unsigned(zbMsg.GetAps()->cluster_id) << "]" <<
                        "[ type : " << std::hex << std::setw(2) << std::setfill('0') << unsigned(zbMsg.GetZCLHeader()->GetFrmCtrl()->GetFrmType()) << "]" <<
                        "[ command : " << std::hex << std::setw(2) << std::setfill('0') << unsigned(zbMsg.GetZCLHeader()->GetCmdId()) << "]" <<
                        "[ Data : ";
                    for(uint8_t loop=0; loop<zbMsg.GetPayload()->size(); loop++)
                    {
                         buf << std::hex << std::setw(2) << std::setfill('0') << unsigned(zbMsg.GetPayload()->at(loop)) << ", ";
                    }
                    buf << "]";
                    std::cout << buf.str() << std::endl;
=======
                    buf << "ZCL : " << 
                        "[ endpoint : " << std::hex << std::setw(2) << std::setfill('0') << unsigned(zbMsg.GetAps().src_ep) << "]" <<
                        "[ cluster : " << std::hex << std::setw(4) << std::setfill('0') << unsigned(zbMsg.GetAps().cluster_id) << "]" <<
                        "[ type : " << std::hex << std::setw(2) << std::setfill('0') << unsigned(zbMsg.GetZCLHeader().GetFrmCtrl().GetFrmType()) << "]" <<
                        "[ command : " << std::hex << std::setw(2) << std::setfill('0') << unsigned(zbMsg.GetZCLHeader().GetCmdId()) << "]" <<
                        "[ Data : ";
                    for(uint8_t loop=0; loop<zbMsg.GetPayload().size(); loop++)
                    {
                         buf << std::hex << std::setw(2) << std::setfill('0') << unsigned(zbMsg.GetPayload().at(loop)) << ", ";
                    }
                    buf << "]";
                    clogI << buf.str() << std::endl;
>>>>>>> 68b4239e

                    if( E_FRM_TYPE_GENERAL == zbMsg.GetZCLHeader().GetFrmCtrl().GetFrmType() )
                    {
                        // to be inprove : report attribute general command, be carrefull if they are two repport of same cluster in the frame
                        if( 0x0A == zbMsg.GetZCLHeader().GetCmdId() )
                        {
<<<<<<< HEAD
                            uint16_t attr_id = dble_u8_to_u16(zbMsg.GetPayload()->at(1), zbMsg.GetPayload()->at(0));
                            //uint8_t data_type = zbMsg.GetPayload()->at(2);
=======
                            uint16_t attr_id = dble_u8_to_u16(zbMsg.GetPayload().at(1), zbMsg.GetPayload().at(0));
                            //uint8_t data_type = zbMsg.GetPayload().at(2);
>>>>>>> 68b4239e

                            if( 0x0402 == zbMsg.GetAps().cluster_id )
                            {
                                if( 0x00 == attr_id )
                                {
<<<<<<< HEAD
                                    uint16_t value_raw = dble_u8_to_u16(zbMsg.GetPayload()->at(4), zbMsg.GetPayload()->at(3));
                                    std::cout << ">>> Temperature : " << static_cast<float>(value_raw) / 100 << "°C\n";
=======
                                    uint16_t value_raw = dble_u8_to_u16(zbMsg.GetPayload().at(4), zbMsg.GetPayload().at(3));
                                    clogI << ">>> Temperature : " << static_cast<float>(value_raw) / 100 << "°C\n";
>>>>>>> 68b4239e
                                }
                            }
                            else if( 0x0405 == zbMsg.GetAps().cluster_id )
                            {
                                if( 0x00 == attr_id )
                                {
<<<<<<< HEAD
                                    uint16_t value_raw = dble_u8_to_u16(zbMsg.GetPayload()->at(4), zbMsg.GetPayload()->at(3));
                                    std::cout << ">>> Relative Humidity : " << static_cast<float>(value_raw) / 100 << "%\n";
=======
                                    uint16_t value_raw = dble_u8_to_u16(zbMsg.GetPayload().at(4), zbMsg.GetPayload().at(3));
                                    clogI << ">>> Relative Humidity : " << static_cast<float>(value_raw) / 100 << "%\n";
>>>>>>> 68b4239e
                                }
                            }
                        }
                    }
                }


            }
        }
        break;

        default:
        {
            /* DEBUG VIEW
            std::stringstream bufDump;

            for (size_t i =0; i<i_msg_receive.size(); i++) {
                bufDump << std::hex << std::setw(2) << std::setfill('0') << static_cast<unsigned int>(i_msg_receive[i]) << " ";
            }
            clogI << "CAppDemo::ezspHandler : " << bufDump.str() << std::endl;
            */
        }
        break;
    }
}


/**
 * 
 * PRIVATE FUNCTIONS
 *  
 */

/**
 * utility function can managed error state
 */
void CAppDemo::setAppState( EAppState i_state )
{
    app_state = i_state;

    const std::map<EAppState,std::string> MyEnumStrings {
        { APP_NOT_INIT, "APP_NOT_INIT" },
        { APP_READY, "APP_READY" },
        { APP_ERROR, "APP_ERROR" },
        { APP_INIT_IN_PROGRESS, "APP_INIT_IN_PROGRESS" },
        { APP_FORM_NWK_IN_PROGRESS, "APP_FORM_NWK_IN_PROGRESS" },
    };

    auto  it  = MyEnumStrings.find(app_state); /* FIXME: we issue a warning, but the variable app_state is now out of bounds */
    std::string error_str = it == MyEnumStrings.end() ? "OUT_OF_RANGE" : it->second;
    clogI << "APP State change : " << error_str << std::endl;
}

void CAppDemo::dongleInit()
{
    // first request stack protocol version
    std::vector<uint8_t> payload;
    payload.push_back(6U);
    dongle.sendCommand(EZSP_VERSION,payload);
}

void CAppDemo::stackInit()
{
  std::vector<uint8_t> l_payload;

  SEzspConfig l_config[] = {
    {EZSP_CONFIG_NEIGHBOR_TABLE_SIZE,32},
    {EZSP_CONFIG_APS_UNICAST_MESSAGE_COUNT,10},
    {EZSP_CONFIG_BINDING_TABLE_SIZE,0},
    {EZSP_CONFIG_ADDRESS_TABLE_SIZE,64},
    {EZSP_CONFIG_MULTICAST_TABLE_SIZE,8},
    {EZSP_CONFIG_ROUTE_TABLE_SIZE, 32},
    {EZSP_CONFIG_DISCOVERY_TABLE_SIZE, 16},
    {EZSP_CONFIG_STACK_PROFILE, 2},
    {EZSP_CONFIG_SECURITY_LEVEL, 5},
    {EZSP_CONFIG_MAX_HOPS, 15},
    {EZSP_CONFIG_MAX_END_DEVICE_CHILDREN, 32}, // define number of sleepy end device directly attached to dongle
    {EZSP_CONFIG_INDIRECT_TRANSMISSION_TIMEOUT, 3000},
    {EZSP_CONFIG_END_DEVICE_POLL_TIMEOUT, 5},
    {EZSP_CONFIG_MOBILE_NODE_POLL_TIMEOUT, 20},
    {EZSP_CONFIG_RESERVED_MOBILE_CHILD_ENTRIES, 0},
    {EZSP_CONFIG_TX_POWER_MODE, 0},
    {EZSP_CONFIG_DISABLE_RELAY, 0},
    {EZSP_CONFIG_TRUST_CENTER_ADDRESS_CACHE_SIZE, 0},
    {EZSP_CONFIG_SOURCE_ROUTE_TABLE_SIZE, 0},
    {EZSP_CONFIG_END_DEVICE_POLL_TIMEOUT_SHIFT, 6},
    {EZSP_CONFIG_FRAGMENT_WINDOW_SIZE, 0},
    {EZSP_CONFIG_FRAGMENT_DELAY_MS, 0},
    {EZSP_CONFIG_KEY_TABLE_SIZE, 12},
    {EZSP_CONFIG_APS_ACK_TIMEOUT, (50*30)+100},
    {EZSP_CONFIG_BEACON_JITTER_DURATION, 3},
    {EZSP_CONFIG_END_DEVICE_BIND_TIMEOUT, 60},
    {EZSP_CONFIG_PAN_ID_CONFLICT_REPORT_THRESHOLD, 1},
    {EZSP_CONFIG_REQUEST_KEY_TIMEOUT, 0},
    //*{EZSP_CONFIG_CERTIFICATE_TABLE_SIZE, 1},*/
    {EZSP_CONFIG_APPLICATION_ZDO_FLAGS, 0},
    {EZSP_CONFIG_BROADCAST_TABLE_SIZE, 15},
    {EZSP_CONFIG_MAC_FILTER_TABLE_SIZE, 0},
    {EZSP_CONFIG_SUPPORTED_NETWORKS, 1},
    {EZSP_CONFIG_SEND_MULTICASTS_TO_SLEEPY_ADDRESS, 0},
    {EZSP_CONFIG_ZLL_GROUP_ADDRESSES, 0},
    /*{EZSP_CONFIG_ZLL_RSSI_THRESHOLD, -128},*/
    {EZSP_CONFIG_MTORR_FLOW_CONTROL, 1},
    {EZSP_CONFIG_RETRY_QUEUE_SIZE, 8},
    {EZSP_CONFIG_NEW_BROADCAST_ENTRY_THRESHOLD, 10},
    {EZSP_CONFIG_TRANSIENT_KEY_TIMEOUT_S, 300},
    {EZSP_CONFIG_BROADCAST_MIN_ACKS_NEEDED, 1},
    {EZSP_CONFIG_TC_REJOINS_USING_WELL_KNOWN_KEY_TIMEOUT_S, 600},
    {EZSP_CONFIG_PACKET_BUFFER_COUNT,0xFF}, // use all remain memory for in/out radio packets
  };
  #define l_config_size (sizeof(l_config)/sizeof(SEzspConfig))


  SEzspPolicy l_policy[] = {
    {EZSP_TRUST_CENTER_POLICY,EZSP_ALLOW_PRECONFIGURED_KEY_JOINS},
    {EZSP_MESSAGE_CONTENTS_IN_CALLBACK_POLICY,EZSP_MESSAGE_TAG_ONLY_IN_CALLBACK},
    {EZSP_BINDING_MODIFICATION_POLICY,EZSP_CHECK_BINDING_MODIFICATIONS_ARE_VALID_ENDPOINT_CLUSTERS},
    {EZSP_POLL_HANDLER_POLICY,EZSP_POLL_HANDLER_IGNORE},
  };
  #define l_policy_size (sizeof(l_policy)/sizeof(SEzspPolicy))

  zb_nwk.stackInit(l_config, static_cast<uint8_t>(l_config_size), l_policy, static_cast<uint8_t>(l_policy_size));
}
<|MERGE_RESOLUTION|>--- conflicted
+++ resolved
@@ -24,6 +24,7 @@
 	app_state(APP_NOT_INIT),
 	db()
 {
+    setAppState(APP_NOT_INIT);
     // uart
     if( dongle.open(uartDriver) )
     {
@@ -202,16 +203,6 @@
                             case ZDP_ACTIVE_EP:
                             {
                                 // byte 0 is for sequence number, ignore it!
-<<<<<<< HEAD
-                                uint8_t status = zbMsg.GetPayload()->at(1U);
-                                EmberNodeId address = static_cast<EmberNodeId>(dble_u8_to_u16(zbMsg.GetPayload()->at(3U), zbMsg.GetPayload()->at(2U)));
-                                uint8_t ep_count = zbMsg.GetPayload()->at(4U);
-                                std::vector<uint8_t> ep_list;
-                                for(uint8_t loop=0; loop<ep_count;loop++){ep_list.push_back(zbMsg.GetPayload()->at(5U+loop));}
-
-                                // DEBUG
-                                std::cout << CZdpEnum::ToString(zdp_low) << " Response with status : " <<
-=======
                                 uint8_t status = zbMsg.GetPayload().at(1U);
                                 EmberNodeId address = static_cast<EmberNodeId>(dble_u8_to_u16(zbMsg.GetPayload().at(3U), zbMsg.GetPayload().at(2U)));
                                 uint8_t ep_count = zbMsg.GetPayload().at(4U);
@@ -220,7 +211,6 @@
 
                                 // DEBUG
                                 clogI << CZdpEnum::ToString(zdp_low) << " Response with status : " << 
->>>>>>> 68b4239e
                                     std::hex << std::setw(2) << std::setfill('0') << unsigned(status) << std::endl;
 
                                 // for each active endpoint request simple descriptor
@@ -233,31 +223,13 @@
                                     payload.push_back(ep_list.at(loop));
                                     zb_messaging.SendZDOCommand(address,ZDP_SIMPLE_DESC,payload);
                                 }
-
+                                
                             }
                             break;
                             case ZDP_SIMPLE_DESC:
                             {
                                 // for this simple exemple when we receive a simple descriptor we loop on cluster server and we bind each cluster who is interresting for us.
                                 // byte 0 is for sequence number, ignore it!
-<<<<<<< HEAD
-                                uint8_t status = zbMsg.GetPayload()->at(1U);
-
-                                if( 0 == status )
-                                {
-                                    EmberNodeId address = static_cast<EmberNodeId>(dble_u8_to_u16(zbMsg.GetPayload()->at(3U), zbMsg.GetPayload()->at(2U)));
-                                    uint8_t lentgh = zbMsg.GetPayload()->at(4U);
-                                    uint8_t endpoint = zbMsg.GetPayload()->at(5U);
-                                    uint16_t profile_id = dble_u8_to_u16(zbMsg.GetPayload()->at(7U), zbMsg.GetPayload()->at(6U));
-                                    uint16_t device_id = dble_u8_to_u16(zbMsg.GetPayload()->at(9U), zbMsg.GetPayload()->at(8U));
-                                    uint8_t version = zbMsg.GetPayload()->at(10U);
-                                    uint8_t in_count = zbMsg.GetPayload()->at(11U);
-                                    uint8_t out_count = zbMsg.GetPayload()->at(12U+(2U*in_count));
-                                    std::vector<uint16_t> in_list;
-                                    for(uint8_t loop=0; loop<in_count; loop++)
-                                    {
-                                        in_list.push_back(dble_u8_to_u16(zbMsg.GetPayload()->at(13U+(2U*loop)), zbMsg.GetPayload()->at(12U+(2U*loop))));
-=======
                                 uint8_t status = zbMsg.GetPayload().at(1U);
 
                                 if( 0 == status )
@@ -274,20 +246,15 @@
                                     for(uint8_t loop=0; loop<in_count; loop++)
                                     {
                                         in_list.push_back(dble_u8_to_u16(zbMsg.GetPayload().at(13U+(2U*loop)), zbMsg.GetPayload().at(12U+(2U*loop))));
->>>>>>> 68b4239e
                                     }
                                     std::vector<uint16_t> out_list;
                                     for(uint8_t loop=0; loop<out_count; loop++)
                                     {
-<<<<<<< HEAD
-                                        out_list.push_back(dble_u8_to_u16(zbMsg.GetPayload()->at(14U+(2U*in_count)+(2U*loop)), zbMsg.GetPayload()->at(13U+(2U*in_count)+(2U*loop))));
-=======
                                         out_list.push_back(dble_u8_to_u16(zbMsg.GetPayload().at(14U+(2U*in_count)+(2U*loop)), zbMsg.GetPayload().at(13U+(2U*in_count)+(2U*loop))));
->>>>>>> 68b4239e
                                     }
 
                                     std::stringstream buf;
-                                    buf << CZdpEnum::ToString(zdp_low) << " Response : " <<
+                                    buf << CZdpEnum::ToString(zdp_low) << " Response : " << 
                                         "[ status : " << std::hex << std::setw(2) << std::setfill('0') << unsigned(status) << "]" <<
                                         "[ address : " << std::hex << std::setw(4) << std::setfill('0') << unsigned(address) << "]" <<
                                         "[ lentgh : " << std::hex << std::setw(2) << std::setfill('0') << unsigned(lentgh) << "]" <<
@@ -391,15 +358,9 @@
                             // we receive a device announce because a child join or rejoin network, start a discover endpoint process
 
                             // byte 0 is for sequence number, ignore it!
-<<<<<<< HEAD
-                            EmberNodeId address = dble_u8_to_u16(zbMsg.GetPayload()->at(2U), zbMsg.GetPayload()->at(1U));
-                            EmberEUI64 eui64;
-                            for(uint8_t loop=0; loop<EMBER_EUI64_BYTE_SIZE; loop++){ eui64.push_back(zbMsg.GetPayload()->at(3U+loop)); }
-=======
                             EmberNodeId address = dble_u8_to_u16(zbMsg.GetPayload().at(2U), zbMsg.GetPayload().at(1U));
                             EmberEUI64 eui64;
                             for(uint8_t loop=0; loop<EMBER_EUI64_BYTE_SIZE; loop++){ eui64.push_back(zbMsg.GetPayload().at(3U+loop)); }
->>>>>>> 68b4239e
 
                             // add to database
                             db.addProduct( eui64, address );
@@ -422,20 +383,6 @@
                 {
                     // applicative zigbee message
                     std::stringstream buf;
-<<<<<<< HEAD
-                    buf << "ZCL : " <<
-                        "[ endpoint : " << std::hex << std::setw(2) << std::setfill('0') << unsigned(zbMsg.GetAps()->src_ep) << "]" <<
-                        "[ cluster : " << std::hex << std::setw(4) << std::setfill('0') << unsigned(zbMsg.GetAps()->cluster_id) << "]" <<
-                        "[ type : " << std::hex << std::setw(2) << std::setfill('0') << unsigned(zbMsg.GetZCLHeader()->GetFrmCtrl()->GetFrmType()) << "]" <<
-                        "[ command : " << std::hex << std::setw(2) << std::setfill('0') << unsigned(zbMsg.GetZCLHeader()->GetCmdId()) << "]" <<
-                        "[ Data : ";
-                    for(uint8_t loop=0; loop<zbMsg.GetPayload()->size(); loop++)
-                    {
-                         buf << std::hex << std::setw(2) << std::setfill('0') << unsigned(zbMsg.GetPayload()->at(loop)) << ", ";
-                    }
-                    buf << "]";
-                    std::cout << buf.str() << std::endl;
-=======
                     buf << "ZCL : " << 
                         "[ endpoint : " << std::hex << std::setw(2) << std::setfill('0') << unsigned(zbMsg.GetAps().src_ep) << "]" <<
                         "[ cluster : " << std::hex << std::setw(4) << std::setfill('0') << unsigned(zbMsg.GetAps().cluster_id) << "]" <<
@@ -448,45 +395,29 @@
                     }
                     buf << "]";
                     clogI << buf.str() << std::endl;
->>>>>>> 68b4239e
 
                     if( E_FRM_TYPE_GENERAL == zbMsg.GetZCLHeader().GetFrmCtrl().GetFrmType() )
                     {
                         // to be inprove : report attribute general command, be carrefull if they are two repport of same cluster in the frame
                         if( 0x0A == zbMsg.GetZCLHeader().GetCmdId() )
                         {
-<<<<<<< HEAD
-                            uint16_t attr_id = dble_u8_to_u16(zbMsg.GetPayload()->at(1), zbMsg.GetPayload()->at(0));
-                            //uint8_t data_type = zbMsg.GetPayload()->at(2);
-=======
                             uint16_t attr_id = dble_u8_to_u16(zbMsg.GetPayload().at(1), zbMsg.GetPayload().at(0));
                             //uint8_t data_type = zbMsg.GetPayload().at(2);
->>>>>>> 68b4239e
 
                             if( 0x0402 == zbMsg.GetAps().cluster_id )
                             {
                                 if( 0x00 == attr_id )
                                 {
-<<<<<<< HEAD
-                                    uint16_t value_raw = dble_u8_to_u16(zbMsg.GetPayload()->at(4), zbMsg.GetPayload()->at(3));
-                                    std::cout << ">>> Temperature : " << static_cast<float>(value_raw) / 100 << "°C\n";
-=======
                                     uint16_t value_raw = dble_u8_to_u16(zbMsg.GetPayload().at(4), zbMsg.GetPayload().at(3));
                                     clogI << ">>> Temperature : " << static_cast<float>(value_raw) / 100 << "°C\n";
->>>>>>> 68b4239e
                                 }
                             }
                             else if( 0x0405 == zbMsg.GetAps().cluster_id )
                             {
                                 if( 0x00 == attr_id )
                                 {
-<<<<<<< HEAD
-                                    uint16_t value_raw = dble_u8_to_u16(zbMsg.GetPayload()->at(4), zbMsg.GetPayload()->at(3));
-                                    std::cout << ">>> Relative Humidity : " << static_cast<float>(value_raw) / 100 << "%\n";
-=======
                                     uint16_t value_raw = dble_u8_to_u16(zbMsg.GetPayload().at(4), zbMsg.GetPayload().at(3));
                                     clogI << ">>> Relative Humidity : " << static_cast<float>(value_raw) / 100 << "%\n";
->>>>>>> 68b4239e
                                 }
                             }
                         }
